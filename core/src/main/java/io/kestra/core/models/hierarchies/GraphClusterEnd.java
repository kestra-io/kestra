--- conflicted
+++ resolved
@@ -5,10 +5,6 @@
 
 @Getter
 public class GraphClusterEnd extends AbstractGraph {
-<<<<<<< HEAD
-
-=======
->>>>>>> 858333ba
     public GraphClusterEnd() {
         super();
     }
