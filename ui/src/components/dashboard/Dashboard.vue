<template>
    <Header v-if="!embed" />

    <div class="filters">
        <el-row :gutter="10" class="mx-0">
            <el-col :xs="24" :lg="4">
                <namespace-select
                    v-model="filters.namespace"
                    data-type="flow"
                    :disabled="props.flow || !!props.namespace"
                    multiple
                    collapse-tags
                    clearable
                    filterable
                    @update:model-value="updateParams"
                />
            </el-col>
            <el-col :xs="24" :lg="4">
                <el-select
                    v-model="filters.state"
                    clearable
                    filterable
                    collapse-tags
                    multiple
                    :placeholder="$t('state')"
                    @update:model-value="updateParams"
                >
                    <el-option
                        v-for="item in State.allStates()"
                        :key="item.key"
                        :label="item.key"
                        :value="item.key"
                    />
                </el-select>
            </el-col>
            <el-col :xs="24" :lg="8">
                <DateFilter
                    @update:is-relative="toggleAutoRefresh"
                    @update:filter-value="(dates) => updateParams(dates)"
                    absolute
                    wrap
                    class="d-flex flex-row"
                />
            </el-col>
            <el-col :xs="24" :sm="16" :lg="4">
                <scope-filter-buttons
                    v-model="filters.scope"
                    :label="$t('data')"
                    @update:model-value="updateParams"
                />
            </el-col>
            <el-col :xs="24" :sm="8" :lg="4">
                <refresh-button
                    class="float-right"
                    @refresh="refresh()"
                    :can-auto-refresh="canAutoRefresh"
                />
            </el-col>
        </el-row>
    </div>

    <div class="dashboard">
        <el-row v-if="!props.flow" :gutter="20" class="mx-0">
            <el-col :xs="24" :sm="12" :lg="6">
                <Card
                    :icon="CheckBold"
                    :label="t('dashboard.success_ratio')"
                    :tooltip="t('dashboard.success_ratio_tooltip')"
                    :value="stats.success"
                    :redirect="{
                        name: 'executions/list',
                        query: {
                            state: State.SUCCESS,
                            scope: 'USER',
                            size: 100,
                            page: 1,
                        },
                    }"
                />
            </el-col>
            <el-col :xs="24" :sm="12" :lg="6">
                <Card
                    :icon="Alert"
                    :label="t('dashboard.failure_ratio')"
                    :tooltip="t('dashboard.failure_ratio_tooltip')"
                    :value="stats.failed"
                    :redirect="{
                        name: 'executions/list',
                        query: {
                            state: State.FAILED,
                            scope: 'USER',
                            size: 100,
                            page: 1,
                        },
                    }"
                />
            </el-col>
            <el-col :xs="24" :sm="12" :lg="6">
                <Card
                    :icon="FileTree"
                    :label="t('flows')"
                    :value="numbers.flows"
                    :redirect="{
                        name: 'flows/list',
                        query: {scope: 'USER', size: 100, page: 1},
                    }"
                />
            </el-col>
            <el-col :xs="24" :sm="12" :lg="6">
                <Card
                    :icon="LightningBolt"
                    :label="t('triggers')"
                    :value="numbers.triggers"
                    :redirect="{
                        name: 'admin/triggers',
                        query: {size: 100, page: 1},
                    }"
                />
            </el-col>
        </el-row>

        <el-row :gutter="20" class="mx-0">
            <el-col :xs="24" :lg="props.flow ? 24 : 16">
                <ExecutionsBar :data="graphData" :total="stats.total" />
            </el-col>
            <el-col v-if="!props.flow" :xs="24" :lg="8">
                <ExecutionsDoughnut :data="graphData" :total="stats.total" />
            </el-col>
        </el-row>

        <el-row :gutter="20" class="mx-0">
            <el-col :xs="24" :lg="props.flow ? 7 : 12">
                <div v-if="props.flow" class="h-100 p-4">
                    <span class="d-flex justify-content-between">
                        <span class="fs-6 fw-bold">
                            {{ t("dashboard.description") }}
                        </span>
                        <el-button
                            :icon="BookOpenOutline"
                            @click="descriptionDialog = true"
                        >
                            {{ t("open") }}
                        </el-button>

                        <el-dialog
                            v-model="descriptionDialog"
                            :title="$t('description')"
                        >
                            <Markdown
                                :source="description"
                                class="p-4 description"
                            />
                        </el-dialog>
                    </span>

                    <Markdown :source="description" class="p-4 description" />
                </div>
                <ExecutionsInProgress
                    v-else
                    :flow="props.flowID"
                    :namespace="props.namespace"
                />
            </el-col>
            <el-col v-if="props.flow" :xs="24" :lg="10">
                <ExecutionsNextScheduled
                    :flow="props.flowID"
                    :namespace="filters.namespace"
                />
            </el-col>
            <el-col :xs="24" :lg="props.flow ? 7 : 12">
                <ExecutionsDoughnut
                    v-if="props.flow"
                    :data="graphData"
                    :total="stats.total"
                />
                <ExecutionsNextScheduled
                    v-else-if="isAllowedTriggers"
                    :flow="props.flowID"
                    :namespace="filters.namespace"
                />
                <ExecutionsEmptyNextScheduled v-else />
            </el-col>
        </el-row>

        <el-row v-if="!props.flow" :gutter="20" class="mx-0">
            <el-col :xs="24">
                <ExecutionsNamespace
                    :data="filteredNamespaceExecutions"
                    :total="stats.total"
                />
            </el-col>
        </el-row>

        <el-row v-if="!props.flow" :gutter="20" class="mx-0">
            <el-col :xs="24">
                <Logs :data="logs" />
            </el-col>
        </el-row>
    </div>
</template>

<script setup>
    import {onBeforeMount, ref, computed} from "vue";
    import {useRouter, useRoute} from "vue-router";
    import {useStore} from "vuex";
    import {useI18n} from "vue-i18n";

    import moment from "moment";

    import {apiUrl} from "override/utils/route";
    import State from "../../utils/state";

    import Header from "./components/Header.vue";
    import Card from "./components/Card.vue";

    import NamespaceSelect from "../namespace/NamespaceSelect.vue";
    import DateFilter from "../executions/date-select/DateFilter.vue";
    import ScopeFilterButtons from "../layout/ScopeFilterButtons.vue";
    import RefreshButton from "../layout/RefreshButton.vue";

    import ExecutionsBar from "./components/charts/executions/Bar.vue";
    import ExecutionsDoughnut from "./components/charts/executions/Doughnut.vue";
    import ExecutionsNamespace from "./components/charts/executions/Namespace.vue";
    import Logs from "./components/charts/logs/Bar.vue";

    import ExecutionsInProgress from "./components/tables/executions/InProgress.vue";
    import ExecutionsNextScheduled from "./components/tables/executions/NextScheduled.vue";
    import ExecutionsEmptyNextScheduled from "./components/tables/executions/EmptyNextScheduled.vue";

    import Markdown from "../layout/Markdown.vue";

    import CheckBold from "vue-material-design-icons/CheckBold.vue";
    import Alert from "vue-material-design-icons/Alert.vue";
    import LightningBolt from "vue-material-design-icons/LightningBolt.vue";
    import FileTree from "vue-material-design-icons/FileTree.vue";
    import BookOpenOutline from "vue-material-design-icons/BookOpenOutline.vue";
    import permission from "../../models/permission.js";
    import action from "../../models/action.js";
    import {storageKeys} from "../../utils/constants";

    const router = useRouter();
    const route = useRoute();
    const store = useStore();
    const {t} = useI18n({useScope: "global"});
    const user = store.getters["auth/user"];

    const defaultNamespace = localStorage.getItem(storageKeys.DEFAULT_NAMESPACE) || null;
    const props = defineProps({
        embed: {
            type: Boolean,
            default: false,
        },
        flow: {
            type: Boolean,
            default: false,
        },
        flowID: {
            type: String,
            required: false,
            default: null,
        },
        namespace: {
            type: String,
            required: false,
            default: null,
        },
        restoreURL:{
            type: Boolean,
            default: true,
        }
    });

    const descriptionDialog = ref(false);
    const description = props.flow
        ? (store.state?.flow?.flow?.description ??
            t("dashboard.no_flow_description"))
        : undefined;

    const filters = ref({
        namespace: [],
        state: [],
        startDate: null,
        endDate: null,
        timeRange: "PT720H",
        scope: ["USER"],
    });

    const refresh = async () => {
        await updateParams({
            startDate: filters.value.startDate,
            endDate: moment().toISOString(true),
        });
        fetchAll();
    };
    const canAutoRefresh = ref(false);
    const toggleAutoRefresh = (event) => {
        canAutoRefresh.value = event;
    };

    const defaultNumbers = {flows: 0, triggers: 0};
    const numbers = ref({...defaultNumbers});
    const fetchNumbers = () => {
        store.$http
            .post(`${apiUrl(store)}/stats/summary`, filters.value)
            .then((response) => {
                if (!response.data) return;
                numbers.value = {...defaultNumbers, ...response.data};
            });
    };

    const executions = ref({raw: {}, all: {}, yesterday: {}, today: {}});
    const stats = computed(() => {
        const counts = executions?.value?.all?.executionCounts || {};
        const terminatedStates = State.getTerminatedStates();
        const statesToCount = Object.fromEntries(
            Object.entries(counts).filter(([key]) =>
                terminatedStates.includes(key),
            ),
        );

        const total = Object.values(statesToCount).reduce(
            (sum, count) => sum + count,
            0,
        );
        const successStates = ["SUCCESS", "CANCELLED", "WARNING"];
        const failedStates = ["FAILED", "KILLED", "RETRIED"];
        const sumStates = (states) =>
            states.reduce((sum, state) => sum + (statesToCount[state] || 0), 0);

        const successRatio =
            total > 0 ? (sumStates(successStates) / total) * 100 : 0;
        const failedRatio = total > 0 ? (sumStates(failedStates) / total) * 100 : 0;

        return {
            total,
            success: `${successRatio.toFixed(2)}%`,
            failed: `${failedRatio.toFixed(2)}%`,
        };
    });
    const transformer = (data) => {
        return data.reduce((accumulator, value) => {
            accumulator = accumulator || {executionCounts: {}, duration: {}};

            for (const key in value.executionCounts) {
                accumulator.executionCounts[key] =
                    (accumulator.executionCounts[key] || 0) +
                    value.executionCounts[key];
            }

            for (const key in value.duration) {
                accumulator.duration[key] =
                    (accumulator.duration[key] || 0) + value.duration[key];
            }

            return accumulator;
        }, null);
    };
    const fetchExecutions = () => {
        store.dispatch("stat/daily", filters.value).then((response) => {
            const sorted = response.sort(
                (a, b) => new Date(b.date) - new Date(a.date),
            );

            executions.value = {
                raw: sorted,
                all: transformer(sorted),
                yesterday: sorted.at(-2),
                today: sorted.at(-1),
            };
        });
    };

    const graphData = computed(() => store.state.stat.daily || []);

    const namespaceExecutions = ref({});

    const filteredNamespaceExecutions = computed(() => {
        const namespaces = filters.value.namespace;

        return namespaces.length === 0
            ? namespaceExecutions.value
            : Object.fromEntries(
                Object.entries(namespaceExecutions.value).filter(([key]) =>
                    namespaces.includes(key)
                )
            );
    });
    
    const fetchNamespaceExecutions = () => {
        store.dispatch("stat/dailyGroupByNamespace").then((response) => {
            namespaceExecutions.value = response;
        });
    };

    const logs = ref([]);
    const fetchLogs = () => {
        store.dispatch("stat/logDaily", filters.value).then((response) => {
            logs.value = response;
        });
    };

    const handleDatesUpdate = (dates) => {
        const {startDate, endDate, timeRange} = dates;

        if (startDate && endDate) {
            filters.value = {...filters.value, startDate, endDate, timeRange};
        } else if (timeRange) {
            filters.value = {
                ...filters.value,
                startDate: moment()
                    .subtract(moment.duration(timeRange).as("milliseconds"))
                    .toISOString(true),
                endDate: moment().toISOString(true),
                timeRange,
            };
        }

        return Promise.resolve(filters.value);
    };

    const updateParams = async (params) => {
        const completeParams = await handleDatesUpdate({
            ...filters.value,
            ...params,
        });

        filters.value = {
            namespace: completeParams.namespace?.filter(Boolean).length
                ? [].concat(completeParams.namespace)
                : undefined,
            flowId: props.flowID ?? null,
            state: completeParams.state?.filter(Boolean).length
                ? [].concat(completeParams.state)
                : undefined,
            startDate: completeParams.startDate,
            endDate: completeParams.endDate,
            scope: completeParams.scope?.filter(Boolean).length
                ? [].concat(completeParams.scope)
                : undefined,
        };

        completeParams.flowId = props.flowID ?? null;

        delete completeParams.timeRange;
        for (const key in completeParams) {
            if (completeParams[key] == null) {
                delete completeParams[key];
            }
        }

        router.push({query: completeParams}).then(fetchAll());
    };

    const fetchAll = async () => {
        try {
            await Promise.any([
                fetchNumbers(),
                fetchExecutions(),
                fetchNamespaceExecutions(),
                fetchLogs(),
            ]);
        } catch (error) {
            console.error("All promises failed:", error);
        }
    };

    const isAllowedTriggers = computed(() => {
        return (
            user &&
            user.isAllowed(permission.FLOW, action.READ, filters.value.namespace)
        );
    });

    onBeforeMount(() => {
        if (!route.query.namespace && props.restoreURL) {
            router.replace({query: {...route.query, namespace: defaultNamespace}});
            filters.value.namespace = route.query.namespace || defaultNamespace;
        }
        else {
            filters.value.namespace = null
        }

<<<<<<< HEAD
        filters.value.namespace = route.query.namespace ? route.query.namespace.split(",") : [defaultNamespace];
=======
>>>>>>> b5f00e69

        updateParams();
    });
</script>

<style lang="scss" scoped>
@import "@kestra-io/ui-libs/src/scss/variables";

$spacing: 20px;

.filters,
.dashboard {
    padding: $spacing;

    & .el-row {
        width: 100%;

        & .el-col {
            padding-bottom: $spacing;

            & div {
                background: var(--card-bg);
                border: 1px solid var(--bs-gray-300);
                border-radius: $border-radius;

                html.dark & {
                    border-color: var(--bs-gray-600);
                }
            }
        }
    }

    .description {
        border: none !important;
        color: #564a75;

        html.dark & {
            color: #e3dbff;
        }
    }
}

.filters {
    padding-bottom: 0;

    & .el-row {
        padding: 0 5px;
    }

    & .el-col {
        padding-bottom: 0 !important;
    }
}
</style><|MERGE_RESOLUTION|>--- conflicted
+++ resolved
@@ -474,16 +474,11 @@
     onBeforeMount(() => {
         if (!route.query.namespace && props.restoreURL) {
             router.replace({query: {...route.query, namespace: defaultNamespace}});
-            filters.value.namespace = route.query.namespace || defaultNamespace;
+            filters.value.namespace = route.query.namespace ? route.query.namespace.split(",") : defaultNamespace;
         }
         else {
             filters.value.namespace = null
         }
-
-<<<<<<< HEAD
-        filters.value.namespace = route.query.namespace ? route.query.namespace.split(",") : [defaultNamespace];
-=======
->>>>>>> b5f00e69
 
         updateParams();
     });
