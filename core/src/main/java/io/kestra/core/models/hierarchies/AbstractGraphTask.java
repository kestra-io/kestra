--- conflicted
+++ resolved
@@ -1,12 +1,7 @@
 package io.kestra.core.models.hierarchies;
 
-<<<<<<< HEAD
-import com.fasterxml.jackson.annotation.JsonTypeInfo;
-=======
->>>>>>> 858333ba
 import io.micronaut.core.annotation.Introspected;
 import lombok.Getter;
-import lombok.Setter;
 import lombok.ToString;
 import io.kestra.core.models.executions.TaskRun;
 import io.kestra.core.models.tasks.Task;
@@ -16,12 +11,7 @@
 
 @ToString
 @Getter
-@Setter
 @Introspected
-<<<<<<< HEAD
-@JsonTypeInfo(use = JsonTypeInfo.Id.CLASS, property = "type", visible = true, include = JsonTypeInfo.As.EXISTING_PROPERTY)
-=======
->>>>>>> 858333ba
 public abstract class AbstractGraphTask extends AbstractGraph {
     private final Task task;
     private final TaskRun taskRun;
@@ -45,18 +35,12 @@
         this.values = values;
         this.relationType = relationType;
     }
-<<<<<<< HEAD
-=======
 
->>>>>>> 858333ba
     @Override
     public String getLabel() {
         return this.getUid() + (this.getTaskRun() != null ? " > " + this.getTaskRun().getValue() + " (" + this.getTaskRun().getId() + ")" : "");
     }
-<<<<<<< HEAD
-=======
 
->>>>>>> 858333ba
     @Override
     public String getUid() {
         List<String> list = new ArrayList<>();
