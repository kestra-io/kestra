--- conflicted
+++ resolved
@@ -1,8 +1,3 @@
-<<<<<<< HEAD
-// eslint-disable-next-line no-undef
-=======
-
->>>>>>> b11d9948
 let root = (import.meta.env.VITE_APP_API_URL || "") + window.KESTRA_BASE_PATH;
 if (root.endsWith("/")) {
     root = root.substring(0, root.length - 1);
