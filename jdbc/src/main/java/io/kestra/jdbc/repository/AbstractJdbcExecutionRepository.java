package io.kestra.jdbc.repository;

import io.kestra.core.events.CrudEvent;
import io.kestra.core.events.CrudEventType;
import io.kestra.core.models.dashboards.ColumnDescriptor;
import io.kestra.core.models.dashboards.DataFilter;
import io.kestra.core.models.executions.Execution;
import io.kestra.core.models.executions.TaskRun;
import io.kestra.core.models.executions.statistics.*;
import io.kestra.core.models.flows.FlowScope;
import io.kestra.core.models.flows.State;
import io.kestra.core.queues.QueueFactoryInterface;
import io.kestra.core.queues.QueueInterface;
import io.kestra.core.repositories.ArrayListTotal;
import io.kestra.core.repositories.ExecutionRepositoryInterface;
import io.kestra.core.runners.Executor;
import io.kestra.core.runners.ExecutorState;
import io.kestra.core.utils.DateUtils;
import io.kestra.core.utils.ListUtils;
import io.kestra.core.utils.NamespaceUtils;
import io.kestra.jdbc.runner.AbstractJdbcExecutorStateStorage;
import io.kestra.jdbc.runner.JdbcQueueIndexerInterface;
import io.kestra.plugin.core.dashboard.data.Executions;
import io.micronaut.context.ApplicationContext;
import io.micronaut.context.event.ApplicationEventPublisher;
import io.micronaut.data.model.Pageable;
import io.micronaut.inject.qualifiers.Qualifiers;
import jakarta.annotation.Nullable;
import lombok.SneakyThrows;
import org.apache.commons.lang3.NotImplementedException;
import org.apache.commons.lang3.tuple.Pair;
import org.jooq.Record;
import org.jooq.*;
import org.jooq.impl.DSL;
import reactor.core.publisher.Flux;
import reactor.core.publisher.FluxSink;

import java.io.IOException;
import java.time.Duration;
import java.time.Instant;
import java.time.ZoneId;
import java.time.ZonedDateTime;
import java.time.format.DateTimeFormatter;
import java.time.temporal.ChronoUnit;
import java.util.Comparator;
import java.util.*;
import java.util.function.Function;
import java.util.stream.Collectors;

public abstract class AbstractJdbcExecutionRepository extends AbstractJdbcRepository implements ExecutionRepositoryInterface, JdbcQueueIndexerInterface<Execution> {
    private static final int FETCH_SIZE = 100;
    private static final Field<String> STATE_CURRENT_FIELD = field("state_current", String.class);
    private static final Field<String> NAMESPACE_FIELD = field("namespace", String.class);
    private static final Field<Object> START_DATE_FIELD = field("start_date");

    protected final io.kestra.jdbc.AbstractJdbcRepository<Execution> jdbcRepository;
    private final ApplicationEventPublisher<CrudEvent<Execution>> eventPublisher;
    private final ApplicationContext applicationContext;
    protected final AbstractJdbcExecutorStateStorage executorStateStorage;

    private QueueInterface<Execution> executionQueue;
    private NamespaceUtils namespaceUtils;

    @SuppressWarnings("unchecked")
    public AbstractJdbcExecutionRepository(
        io.kestra.jdbc.AbstractJdbcRepository<Execution> jdbcRepository,
        ApplicationContext applicationContext,
        AbstractJdbcExecutorStateStorage executorStateStorage
    ) {
        this.jdbcRepository = jdbcRepository;
        this.executorStateStorage = executorStateStorage;
        this.eventPublisher = applicationContext.getBean(ApplicationEventPublisher.class);
        this.namespaceUtils = applicationContext.getBean(NamespaceUtils.class);

        // we inject ApplicationContext in order to get the ExecutionQueue lazy to avoid StackOverflowError
        this.applicationContext = applicationContext;
    }

    @SuppressWarnings("unchecked")
    private QueueInterface<Execution> executionQueue() {
        if (this.executionQueue == null) {
            this.executionQueue = applicationContext.getBean(QueueInterface.class, Qualifiers.byName(QueueFactoryInterface.EXECUTION_NAMED));
        }

        return this.executionQueue;
    }

    public Boolean isTaskRunEnabled() {
        return false;
    }

    /**
     * {@inheritDoc}
     **/
    @Override
    public Flux<Execution> findAllByTriggerExecutionId(String tenantId,
                                                       String triggerExecutionId) {
        return Flux.create(
            emitter -> this.jdbcRepository
                .getDslContextWrapper()
                .transaction(configuration -> {
                    SelectConditionStep<Record1<Object>> select = DSL
                        .using(configuration)
                        .select(field("value"))
                        .from(this.jdbcRepository.getTable())
                        .where(this.defaultFilter(tenantId))
                        .and(field("trigger_execution_id").eq(triggerExecutionId));

                    // fetchSize will fetch rows 100 by 100 even for databases where the driver loads all in memory
                    // using a stream will fetch lazily, otherwise all fetches would be done before starting emitting the items
                    try (var stream = select.fetchSize(FETCH_SIZE).stream()) {
                        stream.map(this.jdbcRepository::map).forEach(emitter::next);
                    } finally {
                        emitter.complete();
                    }
                }),
            FluxSink.OverflowStrategy.BUFFER
        );
    }
    /**
     * {@inheritDoc}
     **/
    @Override
    public Optional<Execution> findLatestForStates(String tenantId, String namespace, String flowId, List<State.Type> states) {
        return jdbcRepository
            .getDslContextWrapper()
            .transactionResult(configuration -> {
                Select<Record1<Object>> from = DSL
                    .using(configuration)
                    .select(field("value"))
                    .from(this.jdbcRepository.getTable())
                    .where(this.defaultFilter(tenantId, false))
                    .and(field("namespace").eq(namespace))
                    .and(field("flow_id").eq(flowId))
                    .and(statesFilter(states))
                    .orderBy(field("start_date").desc());
                return this.jdbcRepository.fetchOne(from);
            });
    }

    @Override
    public Optional<Execution> findById(String tenantId, String id, boolean allowDeleted) {
        return findById(tenantId, id, allowDeleted, true);
    }

    @Override
    public Optional<Execution> findByIdWithoutAcl(String tenantId, String id) {
        return findById(tenantId, id, false, false);
    }

    public Optional<Execution> findById(String tenantId, String id, boolean allowDeleted, boolean withAccessControl) {
        return jdbcRepository
            .getDslContextWrapper()
            .transactionResult(configuration -> {
                Select<Record1<Object>> from = DSL
                    .using(configuration)
                    .select(field("value"))
                    .from(this.jdbcRepository.getTable())
                    .where(withAccessControl ? this.defaultFilter(tenantId, allowDeleted) : this.defaultFilterWithNoACL(tenantId, allowDeleted))
                    .and(field("key").eq(id));
                return this.jdbcRepository.fetchOne(from);
            });
    }

    abstract protected Condition findCondition(String query, Map<String, String> labels);

    protected Condition statesFilter(List<State.Type> state) {
        return field("state_current")
            .in(state.stream().map(Enum::name).toList());
    }

    @Override
    public ArrayListTotal<Execution> find(
        Pageable pageable,
        @Nullable String query,
        @Nullable String tenantId,
        @Nullable List<FlowScope> scope,
        @Nullable String namespace,
        @Nullable String flowId,
        @Nullable ZonedDateTime startDate,
        @Nullable ZonedDateTime endDate,
        @Nullable List<State.Type> state,
        @Nullable Map<String, String> labels,
        @Nullable String triggerExecutionId,
        @Nullable ChildFilter childFilter
    ) {
        return this.jdbcRepository
            .getDslContextWrapper()
            .transactionResult(configuration -> {
                DSLContext context = DSL.using(configuration);

                SelectConditionStep<Record1<Object>> select = this.findSelect(
                    context,
                    query,
                    tenantId,
                    scope,
                    namespace,
                    flowId,
                    startDate,
                    endDate,
                    state,
                    labels,
                    triggerExecutionId,
                    childFilter,
                    false
                );

                return this.jdbcRepository.fetchPage(context, select, pageable);
            });
    }

    @Override
    public Flux<Execution> find(
        @Nullable String query,
        @Nullable String tenantId,
        @Nullable List<FlowScope> scope,
        @Nullable String namespace,
        @Nullable String flowId,
        @Nullable ZonedDateTime startDate,
        @Nullable ZonedDateTime endDate,
        @Nullable List<State.Type> state,
        @Nullable Map<String, String> labels,
        @Nullable String triggerExecutionId,
        @Nullable ChildFilter childFilter,
        boolean deleted
    ) {
        return Flux.create(
            emitter -> this.jdbcRepository
                .getDslContextWrapper()
                .transaction(configuration -> {
                    DSLContext context = DSL.using(configuration);

                    SelectConditionStep<Record1<Object>> select = this.findSelect(
                        context,
                        query,
                        tenantId,
                        scope,
                        namespace,
                        flowId,
                        startDate,
                        endDate,
                        state,
                        labels,
                        triggerExecutionId,
                        childFilter,
                        deleted
                    );

                    // fetchSize will fetch rows 100 by 100 even for databases where the driver loads all in memory
                    // using a stream will fetch lazily, otherwise all fetches would be done before starting emitting the items
                    try (var stream = select.fetchSize(FETCH_SIZE).stream()) {
                        stream.map(this.jdbcRepository::map).forEach(emitter::next);
                    } finally {
                        emitter.complete();
                    }
                }),
            FluxSink.OverflowStrategy.BUFFER
        );
    }

    private SelectConditionStep<Record1<Object>> findSelect(
        DSLContext context,
        @Nullable String query,
        @Nullable String tenantId,
        @Nullable List<FlowScope> scope,
        @Nullable String namespace,
        @Nullable String flowId,
        @Nullable ZonedDateTime startDate,
        @Nullable ZonedDateTime endDate,
        @Nullable List<State.Type> state,
        @Nullable Map<String, String> labels,
        @Nullable String triggerExecutionId,
        @Nullable ChildFilter childFilter,
        boolean deleted
    ) {
        SelectConditionStep<Record1<Object>> select = context
            .select(
                field("value")
            )
            .hint(context.configuration().dialect().supports(SQLDialect.MYSQL) ? "SQL_CALC_FOUND_ROWS" : null)
            .from(this.jdbcRepository.getTable())
            .where(this.defaultFilter(tenantId, deleted));

        select = filteringQuery(select, scope, namespace, flowId, null, query, labels, triggerExecutionId, childFilter);

        if (startDate != null) {
            select = select.and(START_DATE_FIELD.greaterOrEqual(startDate.toOffsetDateTime()));
        }

        if (endDate != null) {
            select = select.and(field("end_date").lessOrEqual(endDate.toOffsetDateTime()));
        }

        if (state != null) {
            select = select.and(this.statesFilter(state));
        }

        return select;
    }

    @Override
    public ArrayListTotal<Execution> findByFlowId(String tenantId, String namespace, String id, Pageable pageable) {
        return this.jdbcRepository
            .getDslContextWrapper()
            .transactionResult(configuration -> {
                DSLContext context = DSL.using(configuration);

                SelectConditionStep<Record1<Object>> select = context
                    .select(field("value"))
                    .from(this.jdbcRepository.getTable())
                    .where(this.defaultFilter(tenantId))
                    .and(field("namespace").eq(namespace))
                    .and(field("flow_id").eq(id));

                return this.jdbcRepository.fetchPage(context, select, pageable);
            });
    }

    @Override
    public ArrayListTotal<TaskRun> findTaskRun(
        Pageable pageable,
        @Nullable String query,
        @Nullable String tenantId,
        @Nullable String namespace,
        @Nullable String flowId,
        @Nullable ZonedDateTime startDate,
        @Nullable ZonedDateTime endDate,
        @Nullable List<State.Type> states,
        @Nullable Map<String, String> labels,
        @Nullable String triggerExecutionId,
        @Nullable ChildFilter childFilter
    ) {
        throw new UnsupportedOperationException();
    }

    @Override
    public Integer maxTaskRunSetting() {
        throw new UnsupportedOperationException();
    }

    @Override
    public List<DailyExecutionStatistics> dailyStatisticsForAllTenants(
        @Nullable String query,
        @Nullable String namespace,
        @Nullable String flowId,
        @Nullable ZonedDateTime startDate,
        @Nullable ZonedDateTime endDate,
        @Nullable DateUtils.GroupType groupBy,
        boolean isTaskRun
    ) {
        if (isTaskRun) {
            throw new UnsupportedOperationException();
        }

        ZonedDateTime finalStartDate = startDate == null ? ZonedDateTime.now().minusDays(30) : startDate;
        ZonedDateTime finalEndDate = endDate == null ? ZonedDateTime.now() : endDate;

        Results results = dailyStatisticsQueryForAllTenants(
            List.of(
                STATE_CURRENT_FIELD
            ),
            query,
            namespace,
            flowId,
            null,
            finalStartDate,
            finalEndDate,
            groupBy,
            null
        );

        return dailyStatisticsQueryMapRecord(
            results.resultsOrRows()
                .getFirst()
                .result(),
            finalStartDate,
            finalEndDate,
            groupBy
        );
    }

    @Override
    public List<DailyExecutionStatistics> dailyStatistics(
        @Nullable String query,
        @Nullable String tenantId,
        @Nullable List<FlowScope> scope,
        @Nullable String namespace,
        @Nullable String flowId,
        @Nullable ZonedDateTime startDate,
        @Nullable ZonedDateTime endDate,
        @Nullable DateUtils.GroupType groupBy,
        @Nullable List<State.Type> states,
        boolean isTaskRun
    ) {
        if (isTaskRun) {
            throw new UnsupportedOperationException();
        }

        ZonedDateTime finalStartDate = startDate == null ? ZonedDateTime.now().minusDays(30) : startDate;
        ZonedDateTime finalEndDate = endDate == null ? ZonedDateTime.now() : endDate;

        Results results = dailyStatisticsQuery(
            List.of(
                STATE_CURRENT_FIELD
            ),
            query,
            tenantId,
            scope,
            namespace,
            flowId,
            null,
            finalStartDate,
            finalEndDate,
            groupBy,
            states
        );

        return dailyStatisticsQueryMapRecord(
            results.resultsOrRows()
                .getFirst()
                .result(),
            finalStartDate,
            finalEndDate,
            groupBy
        );
    }

    private List<DailyExecutionStatistics> dailyStatisticsQueryMapRecord(
        Result<Record> records,
        ZonedDateTime startDate,
        ZonedDateTime endDate,
        @Nullable DateUtils.GroupType groupType
    ) {
        DateUtils.GroupType groupByType = groupType != null ? groupType : DateUtils.groupByType(Duration.between(startDate, endDate));

        return fillDate(records
            .stream()
            .map(record ->
                ExecutionStatistics.builder()
                    .date(this.jdbcRepository.getDate(record, groupByType.val()))
                    .durationMax(record.get("duration_max", Long.class))
                    .durationMin(record.get("duration_min", Long.class))
                    .durationSum(record.get("duration_sum", Long.class))
                    .stateCurrent(record.get("state_current", String.class))
                    .count(record.get("count", Long.class))
                    .build()
            )
            .collect(Collectors.groupingBy(ExecutionStatistics::getDate))
            .entrySet()
            .stream()
            .map(dateResultEntry -> dailyExecutionStatisticsMap(dateResultEntry.getKey(), dateResultEntry.getValue(), groupByType.val()))
            .sorted(Comparator.comparing(DailyExecutionStatistics::getStartDate))
            .toList(), startDate, endDate);
    }

    private Results dailyStatisticsQueryForAllTenants(
        List<Field<?>> fields,
        @Nullable String query,
        @Nullable String namespace,
        @Nullable String flowId,
        List<FlowFilter> flows,
        ZonedDateTime startDate,
        ZonedDateTime endDate,
        @Nullable DateUtils.GroupType groupBy,
        @Nullable List<State.Type> state
    ) {
        return dailyStatisticsQuery(
            this.defaultFilter(),
            fields,
            query,
            null,
            namespace,
            flowId,
            flows,
            startDate,
            endDate,
            groupBy,
            state
        );
    }

    private Results dailyStatisticsQuery(
        List<Field<?>> fields,
        @Nullable String query,
        @Nullable String tenantId,
        @Nullable List<FlowScope> scope,
        @Nullable String namespace,
        @Nullable String flowId,
        List<FlowFilter> flows,
        ZonedDateTime startDate,
        ZonedDateTime endDate,
        @Nullable DateUtils.GroupType groupBy,
        @Nullable List<State.Type> state
    ) {
        return dailyStatisticsQuery(
            this.defaultFilter(tenantId),
            fields,
            query,
            scope,
            namespace,
            flowId,
            flows,
            startDate,
            endDate,
            groupBy,
            state
        );
    }

    private Results dailyStatisticsQuery(
        Condition defaultFilter,
        List<Field<?>> fields,
        @Nullable String query,
        @Nullable List<FlowScope> scope,
        @Nullable String namespace,
        @Nullable String flowId,
        List<FlowFilter> flows,
        ZonedDateTime startDate,
        ZonedDateTime endDate,
        @Nullable DateUtils.GroupType groupBy,
        @Nullable List<State.Type> state
    ) {
        List<Field<?>> dateFields = new ArrayList<>(groupByFields(Duration.between(startDate, endDate), "start_date", groupBy));
        List<Field<?>> selectFields = new ArrayList<>(fields);
        selectFields.addAll(List.of(
            DSL.count().as("count"),
            DSL.min(field("state_duration", Long.class)).as("duration_min"),
            DSL.max(field("state_duration", Long.class)).as("duration_max"),
            DSL.sum(field("state_duration", Long.class)).as("duration_sum")
        ));
        selectFields.addAll(groupByFields(Duration.between(startDate, endDate), "start_date", groupBy, true));

        return jdbcRepository
            .getDslContextWrapper()
            .transactionResult(configuration -> {
                DSLContext context = DSL.using(configuration);

                SelectConditionStep<?> select = context
                    .select(selectFields)
                    .from(this.jdbcRepository.getTable())
                    .where(defaultFilter)
                    .and(START_DATE_FIELD.greaterOrEqual(startDate.toOffsetDateTime()))
                    .and(START_DATE_FIELD.lessOrEqual(endDate.toOffsetDateTime()));

                select = filteringQuery(select, scope, namespace, flowId, flows, query, null, null, null);

                if (state != null) {
                    select = select.and(this.statesFilter(state));
                }

                List<Field<?>> groupFields = new ArrayList<>(fields);

                groupFields.addAll(dateFields);

                SelectHavingStep<?> finalQuery = select
                    .groupBy(groupFields);

                return finalQuery.fetchMany();
            });
    }

    private <T extends Record> SelectConditionStep<T> filteringQuery(
        SelectConditionStep<T> select,
        @Nullable List<FlowScope> scope,
        @Nullable String namespace,
        @Nullable String flowId,
        @Nullable List<FlowFilter> flows,
        @Nullable String query,
        @Nullable Map<String, String> labels,
        @Nullable String triggerExecutionId,
        @Nullable ChildFilter childFilter
    ) {
        if (scope != null && !scope.containsAll(Arrays.stream(FlowScope.values()).toList())) {
            if (scope.contains(FlowScope.USER)) {
                select = select.and(field("namespace").ne(namespaceUtils.getSystemFlowNamespace()));
            } else if (scope.contains(FlowScope.SYSTEM)) {
                select = select.and(field("namespace").eq(namespaceUtils.getSystemFlowNamespace()));
            }
        }

        if (namespace != null) {
            if (flowId != null) {
                select = select.and(field("namespace").eq(namespace));
            } else {
                select = select.and(DSL.or(field("namespace").eq(namespace), field("namespace").likeIgnoreCase(namespace + ".%")));
            }
        }

        if (flowId != null) {
            select = select.and(DSL.or(field("flow_id").eq(flowId)));
        }

        if (query != null || labels != null) {
            select = select.and(this.findCondition(query, labels));
        }

        if (triggerExecutionId != null) {
            select = select.and(field("trigger_execution_id").eq(triggerExecutionId));
        }

        if (childFilter != null) {
            if (childFilter.equals(ChildFilter.CHILD)) {
                select = select.and(field("trigger_execution_id").isNotNull());
            } else if (childFilter.equals(ChildFilter.MAIN)) {
                select = select.and(field("trigger_execution_id").isNull());
            }
        }

        if (flows != null) {
            select = select.and(DSL.or(
                flows
                    .stream()
                    .map(e -> field("namespace").eq(e.getNamespace())
                        .and(field("flow_id").eq(e.getId()))
                    )
                    .toList()
            ));
        }

        return select;
    }

    @Override
    public Map<String, ExecutionCountStatistics> executionCountsGroupedByNamespace(
        @Nullable String tenantId,
        @Nullable String namespace,
        @Nullable ZonedDateTime startDate,
        @Nullable ZonedDateTime endDate
    ) {

        ZonedDateTime finalStartDate = startDate == null ? ZonedDateTime.now().minusDays(30) : startDate;
        ZonedDateTime finalEndDate = endDate == null ? ZonedDateTime.now() : endDate;

        return jdbcRepository
            .getDslContextWrapper()
            .transactionResult(configuration -> {
                DSLContext context = DSL.using(configuration);
                SelectConditionStep<Record3<String, String, Long>> selectCount = context
                    .select(NAMESPACE_FIELD, STATE_CURRENT_FIELD, DSL.count().cast(Long.class))
                    .from(this.jdbcRepository.getTable())
                    .where(this.defaultFilter(tenantId))
                    .and(START_DATE_FIELD.greaterOrEqual(finalStartDate.toOffsetDateTime()))
                    .and(START_DATE_FIELD.lessOrEqual(finalEndDate.toOffsetDateTime()));

                if (namespace != null) {
                    selectCount = selectCount.and(NAMESPACE_FIELD.eq(namespace));
                }

                Map<String, Result<Record3<String, String, Long>>> resultByNamespace = selectCount
                    .groupBy(STATE_CURRENT_FIELD, NAMESPACE_FIELD)
                    .fetch()
                    .intoGroups(NAMESPACE_FIELD);

                return resultByNamespace.entrySet().stream()
                    .map(entry -> {
                        Map<State.Type, Long> counts = entry.getValue()
                            .stream()
                            .map(r -> new AbstractMap.SimpleEntry<>(State.Type.valueOf(r.value2()), r.value3()))
                            .collect(Collectors.toMap(Map.Entry::getKey, Map.Entry::getValue));
                        return new AbstractMap.SimpleEntry<>(entry.getKey(), new ExecutionCountStatistics(counts));
                    })
                    .collect(Collectors.toMap(Map.Entry::getKey, Map.Entry::getValue));
            });
    }

    @Override
    public Map<String, Map<String, List<DailyExecutionStatistics>>> dailyGroupByFlowStatistics(
        @Nullable String query,
        @Nullable String tenantId,
        @Nullable String namespace,
        @Nullable String flowId,
        @Nullable List<FlowFilter> flows,
        @Nullable ZonedDateTime startDate,
        @Nullable ZonedDateTime endDate,
        boolean groupByNamespaceOnly
    ) {
        List<Field<?>> fields = new ArrayList<>();

        fields.add(STATE_CURRENT_FIELD);
        fields.add(NAMESPACE_FIELD);

        if (!groupByNamespaceOnly) {
            fields.add(field("flow_id", String.class));
        }

        ZonedDateTime finalStartDate = startDate == null ? ZonedDateTime.now().minusDays(30) : startDate;
        ZonedDateTime finalEndDate = endDate == null ? ZonedDateTime.now() : endDate;

        Results results = dailyStatisticsQuery(
            fields,
            query,
            tenantId,
            null,
            namespace,
            flowId,
            flows,
            finalStartDate,
            finalEndDate,
            null,
            null
        );

        return results
            .resultsOrRows()
            .getFirst()
            .result()
            .intoGroups(NAMESPACE_FIELD)
            .entrySet()
            .stream()
            .map(e -> {
                if (groupByNamespaceOnly) {
                    return new AbstractMap.SimpleEntry<>(
                        e.getKey(),
                        Map.of(
                            "*",
                            dailyStatisticsQueryMapRecord(
                                e.getValue(),
                                finalStartDate,
                                finalEndDate,
                                null
                            )
                        )
                    );
                } else {
                    return new AbstractMap.SimpleEntry<>(
                        e.getKey(),
                        e.getValue().intoGroups(field("flow_id", String.class))
                            .entrySet()
                            .stream()
                            .map(f -> new AbstractMap.SimpleEntry<>(
                                f.getKey(),
                                dailyStatisticsQueryMapRecord(
                                    f.getValue(),
                                    finalStartDate,
                                    finalEndDate,
                                    null
                                )
                            ))
                            .collect(Collectors.toMap(Map.Entry::getKey, Map.Entry::getValue))
                    );
                }

            })
            .collect(Collectors.toMap(Map.Entry::getKey, Map.Entry::getValue));
    }

    private static List<DailyExecutionStatistics> fillDate(List<DailyExecutionStatistics> results, ZonedDateTime startDate, ZonedDateTime endDate) {
        DateUtils.GroupType groupByType = DateUtils.groupByType(Duration.between(startDate, endDate));

        if (groupByType.equals(DateUtils.GroupType.MONTH)) {
            return fillDate(results, startDate, endDate, ChronoUnit.MONTHS, "YYYY-MM", groupByType.val());
        } else if (groupByType.equals(DateUtils.GroupType.WEEK)) {
            return fillDate(results, startDate, endDate, ChronoUnit.WEEKS, "YYYY-ww", groupByType.val());
        } else if (groupByType.equals(DateUtils.GroupType.DAY)) {
            return fillDate(results, startDate, endDate, ChronoUnit.DAYS, "YYYY-MM-DD", groupByType.val());
        } else if (groupByType.equals(DateUtils.GroupType.HOUR)) {
            return fillDate(results, startDate, endDate, ChronoUnit.HOURS, "YYYY-MM-DD HH", groupByType.val());
        } else {
            return fillDate(results, startDate, endDate, ChronoUnit.MINUTES, "YYYY-MM-DD HH:mm", groupByType.val());
        }
    }

    private static List<DailyExecutionStatistics> fillDate(
        List<DailyExecutionStatistics> results,
        ZonedDateTime startDate,
        ZonedDateTime endDate,
        ChronoUnit unit,
        String format,
        String groupByType
    ) {
        List<DailyExecutionStatistics> filledResult = new ArrayList<>();
        ZonedDateTime currentDate = startDate;
        DateTimeFormatter formatter = DateTimeFormatter.ofPattern(format).withZone(ZoneId.systemDefault());

        // Add one to the end date to include last intervals in the result
        String formattedEndDate = endDate.plus(1, unit).format(formatter);

        // Comparing date string formatted with only valuable part of the date
        // allow to avoid cases where latest interval was not included in the result
        // i.e if endDate is 18:15 and startDate 17:30, when reaching 18:30 it will not handle the 18th hours
        while (!currentDate.format(formatter).equals(formattedEndDate)) {
            String finalCurrentDate = currentDate.format(formatter);
            DailyExecutionStatistics dailyExecutionStatistics = results
                .stream()
                .filter(e -> formatter.format(e.getStartDate()).equals(finalCurrentDate))
                .findFirst()
                .orElse(DailyExecutionStatistics.builder()
                    .startDate(currentDate.toInstant())
                    .groupBy(groupByType)
                    .duration(DailyExecutionStatistics.Duration.builder().build())
                    .build()
                );

            filledResult.add(dailyExecutionStatistics);
            currentDate = currentDate.plus(1, unit);
        }

        return filledResult;
    }

    private DailyExecutionStatistics dailyExecutionStatisticsMap(Instant date, List<ExecutionStatistics> result, String groupByType) {
        long durationSum = result.stream().map(ExecutionStatistics::getDurationSum).mapToLong(value -> value).sum();
        long count = result.stream().map(ExecutionStatistics::getCount).mapToLong(value -> value).sum();

        DailyExecutionStatistics build = DailyExecutionStatistics.builder()
            .startDate(date)
            .groupBy(groupByType)
            .duration(DailyExecutionStatistics.Duration.builder()
                .avg(Duration.ofMillis(durationSum / count))
                .min(result.stream().map(ExecutionStatistics::getDurationMin).min(Long::compare).map(Duration::ofMillis).orElse(null))
                .max(result.stream().map(ExecutionStatistics::getDurationMax).max(Long::compare).map(Duration::ofMillis).orElse(null))
                .sum(Duration.ofMillis(durationSum))
                .count(count)
                .build()
            )
            .build();

        result.forEach(record -> build.getExecutionCounts()
            .compute(
                State.Type.valueOf(record.getStateCurrent()),
                (type, current) -> record.getCount()
            ));

        return build;
    }

    @Override
    public List<ExecutionCount> executionCounts(
        @Nullable String tenantId,
        List<Flow> flows,
        @Nullable List<State.Type> states,
        @Nullable ZonedDateTime startDate,
        @Nullable ZonedDateTime endDate,
        @Nullable List<String> namespaces) {
        ZonedDateTime finalStartDate = startDate == null ? ZonedDateTime.now().minusDays(30) : startDate;
        ZonedDateTime finalEndDate = endDate == null ? ZonedDateTime.now() : endDate;

        List<ExecutionCount> result = this.jdbcRepository
            .getDslContextWrapper()
            .transactionResult(configuration -> {
                DSLContext dslContext = DSL.using(configuration);

                SelectConditionStep<?> select = dslContext
                    .select(List.of(
                        field("namespace"),
                        field("flow_id"),
                        DSL.count().as("count")
                    ))
                    .from(this.jdbcRepository.getTable())
                    .where(this.defaultFilter(tenantId));

                select = select.and(START_DATE_FIELD.greaterOrEqual(finalStartDate.toOffsetDateTime()));
<<<<<<< HEAD
                select = select.and(field("end_date").lessOrEqual(finalEndDate.toOffsetDateTime()));
=======
                select = select.and(START_DATE_FIELD.lessOrEqual(finalEndDate.toOffsetDateTime()));
>>>>>>> 93393eb7

                if (states != null) {
                    select = select.and(this.statesFilter(states));
                }

                List<Condition> orConditions = new ArrayList<>();
                orConditions.addAll(ListUtils.emptyOnNull(flows)
                    .stream()
                    .map(flow -> DSL.and(
                        field("namespace").eq(flow.getNamespace()),
                        field("flow_id").eq(flow.getFlowId())
                    ))
                    .toList());

                orConditions.addAll(
                    ListUtils.emptyOnNull(namespaces)
                        .stream()
                        .map(np -> field("namespace").eq(np))
                        .toList()
                );

                // add flows filters
                select = select.and(DSL.or(orConditions));

                // map result to flow
                return select
                    .groupBy(List.of(
                        field("namespace"),
                        field("flow_id")
                    ))
                    .fetchMany()
                    .resultsOrRows()
                    .getFirst()
                    .result()
                    .stream()
                    .map(record -> new ExecutionCount(
                        record.getValue("namespace", String.class),
                        record.getValue("flow_id", String.class),
                        record.getValue("count", Long.class)
                    ))
                    .toList();
            });

        List<ExecutionCount> counts = new ArrayList<>();
        // fill missing with count at 0
        if (flows != null) {
            counts.addAll(flows
                .stream()
                .map(flow -> result
                    .stream()
                    .filter(executionCount -> executionCount.getNamespace().equals(flow.getNamespace()) &&
                        executionCount.getFlowId().equals(flow.getFlowId())
                    )
                    .findFirst()
                    .orElse(new ExecutionCount(
                        flow.getNamespace(),
                        flow.getFlowId(),
                        0L
                    ))
                )
                .toList());
        }

        if (namespaces != null) {
            Map<String, Long> groupedByNamespace = result.stream()
                .collect(Collectors.groupingBy(
                    ExecutionCount::getNamespace,
                    Collectors.summingLong(ExecutionCount::getCount)
                ));

            counts.addAll(groupedByNamespace.entrySet()
                .stream()
                .map(entry -> new ExecutionCount(entry.getKey(), null, entry.getValue()))
                .toList());
        }

        return counts;
    }

    public List<Execution> lastExecutions(
        @Nullable String tenantId,
        List<FlowFilter> flows
    ) {
        return this.jdbcRepository
            .getDslContextWrapper()
            .transactionResult(configuration -> {
                DSLContext context = DSL.using(configuration);

                Select<Record2<Object, Integer>> subquery = context
                    .select(
                        field("value"),
                        DSL.rowNumber().over(
                            DSL.partitionBy(
                                field("namespace"),
                                field("flow_id")
                            ).orderBy(field("end_date").desc())
                        ).as("row_num")
                    )
                    .from(this.jdbcRepository.getTable())
                    .where(this.defaultFilter(tenantId))
                    .and(field("end_date").isNotNull())
                    .and(DSL.or(
                        flows
                            .stream()
                            .map(flow -> DSL.and(
                                field("namespace").eq(flow.getNamespace()),
                                field("flow_id").eq(flow.getId())
                            ))
                            .toList()
                    ));

                Table<Record2<Object, Integer>> cte = subquery.asTable("cte");

                SelectConditionStep<? extends Record1<?>> mainQuery = context
                    .select(cte.field("value"))
                    .from(cte)
                    .where(field("row_num").eq(1));
                return mainQuery.fetch().map(this.jdbcRepository::map);
            });
    }


    @Override
    public Execution save(Execution execution) {
        Map<Field<Object>, Object> fields = this.jdbcRepository.persistFields(execution);
        this.jdbcRepository.persist(execution, fields);

        return execution;
    }

    @Override
    public Execution save(DSLContext dslContext, Execution execution) {
        Map<Field<Object>, Object> fields = this.jdbcRepository.persistFields(execution);
        this.jdbcRepository.persist(execution, dslContext, fields);

        return execution;
    }

    @Override
    public int saveBatch(List<Execution> items) {
        if (ListUtils.isEmpty(items)) {
            return 0;
        }

        return this.jdbcRepository.persistBatch(items);
    }

    @Override
    public Execution update(Execution execution) {
        return this.jdbcRepository
            .getDslContextWrapper()
            .transactionResult(configuration -> {
                DSL.using(configuration)
                    .update(this.jdbcRepository.getTable())
                    .set(this.jdbcRepository.persistFields((execution)))
                    .where(field("key").eq(execution.getId()))
                    .execute();

                return execution;
            });
    }

    @SneakyThrows
    @Override
    public Execution delete(Execution execution) {
        Optional<Execution> revision = this.findById(execution.getTenantId(), execution.getId());
        if (revision.isEmpty()) {
            throw new IllegalStateException("Execution " + execution.getId() + " doesn't exists");
        }

        Execution deleted = execution.toDeleted();

        Map<Field<Object>, Object> fields = this.jdbcRepository.persistFields(deleted);
        this.jdbcRepository.persist(deleted, fields);

        executionQueue().emit(deleted);

        eventPublisher.publishEvent(new CrudEvent<>(deleted, CrudEventType.DELETE));

        return deleted;
    }

    @Override
    public Integer purge(Execution execution) {
        return this.jdbcRepository.delete(execution);
    }

    public Executor lock(String executionId, Function<Pair<Execution, ExecutorState>, Pair<Executor, ExecutorState>> function) {
        return this.jdbcRepository
            .getDslContextWrapper()
            .transactionResult(configuration -> {
                DSLContext context = DSL.using(configuration);

                SelectForUpdateOfStep<Record1<Object>> from = context
                    .select(field("value"))
                    .from(this.jdbcRepository.getTable())
                    .where(field("key").eq(executionId))
                    .and(this.defaultFilter())
                    .forUpdate();

                Optional<Execution> execution = this.jdbcRepository.fetchOne(from);

                // not ready for now, skip and wait for a first state
                if (execution.isEmpty()) {
                    return null;
                }

                ExecutorState executorState = executorStateStorage.get(context, execution.get());
                Pair<Executor, ExecutorState> pair = function.apply(Pair.of(execution.get(), executorState));

                if (pair != null) {
                    this.jdbcRepository.persist(pair.getKey().getExecution(), context, null);
                    this.executorStateStorage.save(context, pair.getRight());

                    return pair.getKey();
                }

                return null;
            });
    }

    @Override
    public Function<String, String> sortMapping() throws IllegalArgumentException {
        Map<String, String> mapper = Map.of(
            "id", "id",
            "state.startDate", "start_date",
            "state.endDate", "end_date",
            "state.duration", "state_duration",
            "namespace", "namespace",
            "flowId", "flow_id",
            "state.current", "state_current"
        );

        return mapper::get;
    }

    @Override
    public ArrayListTotal<Map<String, Object>> fetchData(String tenantId, DataFilter<Executions.Fields, ? extends ColumnDescriptor<Executions.Fields>> filter, ZonedDateTime startDate, ZonedDateTime endDate, Pageable pageable) throws IOException {
        throw new NotImplementedException();
    }
}<|MERGE_RESOLUTION|>--- conflicted
+++ resolved
@@ -850,11 +850,7 @@
                     .where(this.defaultFilter(tenantId));
 
                 select = select.and(START_DATE_FIELD.greaterOrEqual(finalStartDate.toOffsetDateTime()));
-<<<<<<< HEAD
-                select = select.and(field("end_date").lessOrEqual(finalEndDate.toOffsetDateTime()));
-=======
                 select = select.and(START_DATE_FIELD.lessOrEqual(finalEndDate.toOffsetDateTime()));
->>>>>>> 93393eb7
 
                 if (states != null) {
                     select = select.and(this.statesFilter(states));
