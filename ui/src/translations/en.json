--- conflicted
+++ resolved
@@ -997,9 +997,6 @@
       }
     },
     "item": "item",
-<<<<<<< HEAD
-    "items": "items"
-=======
     "items": "items",
     "cron": "Cron",
     "execution failed header": "Execution failed!",
@@ -1008,6 +1005,5 @@
     "active": "Active",
     "flows imported": "Flows imported",
     "flow not imported": "Some flow could not be imported"
->>>>>>> 975a86bb
   }
 }