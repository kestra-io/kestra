<template>
    <el-card shadow="never">
        <cytoscape ref="cytoscape">
            <!-- <div id="container-topology" class="container-topology" /> -->
        </cytoscape>
        <TeleportContainer />
    </el-card>
</template>

<script>
<<<<<<< HEAD
    import TreeNode from "./TreeNode.vue";
    import ArrowCollapseRight from "vue-material-design-icons/ArrowCollapseRight";
    import ArrowCollapseDown from "vue-material-design-icons/ArrowCollapseDown";
    import Kicon from "../Kicon"
=======
    import * as cytoscape from "cytoscape";
    import * as dagre from "cytoscape-dagre";
    import * as cytoscapeDomNode  from "cytoscape-dom-node";

    import TreeNode from "./TreeNode.vue";
    import ArrowCollapseRight from "vue-material-design-icons/ArrowCollapseRight.vue";
    import ArrowCollapseDown from "vue-material-design-icons/ArrowCollapseDown.vue";
    import Cytoscape from "../layout/Cytoscape.vue"
>>>>>>> bb420d37
    import {shallowRef} from "vue";
    import {Graph} from "@antv/x6";
    import {DagreLayout} from "@antv/layout";
    import {register, getTeleport} from "@antv/x6-vue-shape";
    import {Scroller} from "@antv/x6-plugin-scroller";
    import Cytoscape from "../layout/Cytoscape"

    // Register a custom node
    register({
        shape: "tree_node",
        width: 200,
        height: 53,
        component: TreeNode,
    });
    const TeleportContainer = getTeleport();

    export default {
        components: {
<<<<<<< HEAD
            ArrowCollapseDown,
            ArrowCollapseRight,
            Kicon,
            TeleportContainer,
            Cytoscape
=======
            Cytoscape,
            TreeNode
>>>>>>> bb420d37
        },
        props: {
            flowGraph: {
                type: Object,
                required: true
            },
            flowId: {
                type: String,
                required: true
            },
            namespace: {
                type: String,
                required: true
            },
            execution: {
                type: Object,
                default: undefined
            }
        },
        emits: ["follow"],
        data() {
            return {
                orientation: true,
                icon: {
                    ArrowCollapseDown: shallowRef(ArrowCollapseDown),
                    ArrowCollapseRight: shallowRef(ArrowCollapseRight),
                },
                treeNodes: {}
            };
        },
        created() {
            this.orientation = localStorage.getItem("topology-orientation") === "1";
        },
        mounted() {
            this.generateGraph();
            this.$refs.cytoscape.setReady(true);
        },
        methods: {
            getEdgeLabel(relation) {
                let label = "";

                if (relation.relationType && relation.relationType !== "SEQUENTIAL") {
                    label = relation.relationType.toLowerCase();
                    if (relation.value) {
                        label += ` : ${relation.value}`;
                    }
                }
                return label;
            },
            getClusters() {
                const clusters = {};
                const nodes = [];

                for (let cluster of (this.flowGraph.clusters || [])) {
                    for (let nodeUid of cluster.nodes) {
                        clusters[nodeUid] = cluster.cluster;
                    }

                    nodes.push({
                        data: {
                            id: cluster.cluster.uid,
                            label: cluster.cluster.task.id,
                            type: "cluster",
                            parent: cluster.parents ? cluster.parents[cluster.parents.length - 1] : undefined
                        },
                    })
                }

                return {nodes: nodes, clusters: clusters};
            },
            getNodes: function (clusters) {
                const nodes = [];

                // add nodes
                for (const node of this.flowGraph.nodes) {
                    const isEdge = this.isEdgeNode(node);
                    const cluster = clusters[node.uid];

                    const nodeData = {
                        shape: isEdge ? "tree_node" : "circle",
                        width: isEdge ? 200 : 15,
                        height: isEdge ? 50 : 15,
                        // data: {
                        id: node.uid,
                        label: isEdge ? node.task.id : undefined,
                        type: isEdge ? "task" : "dot",
                        cls: node.type,
                        parent: cluster ? cluster.uid : undefined,
                        relationType: node.relationType,
                        // },
                        n: node,
                        namespace: this.namespace,
                        flowId: this.flowId,
                        execution: this.execution,

                        attrs: isEdge ? {} : {
                            body: {
                                fill: "#EAF5FC",
                            },
                        },
                    };
                    nodes.push(nodeData);
                }

                return nodes;
            },
            isRenderer(id) {
                return document.getElementById(id) !== null;
            },
            getEdges() {
                const edges = []
                for (const edge of this.flowGraph.edges) {
                    edges.push({
                        // data: {
                        id: edge.source + "|" + edge.target,
                        source: edge.source,
                        target: edge.target,
                        label: this.getEdgeLabel(edge.relation),
                        relationType: edge.relation && edge.relation.relationType ? edge.relation.relationType : undefined,
                        // },
                        selectable: true,
                    })
                }

                return edges;
            },
            generateGraph() {

                console.log("this.$refs.cytoscape.uuid >>>", this.$refs.cytoscape.uuid);

                // init X6 graph
                const graphX6 = new Graph({
                    container: document.getElementById(this.$refs.cytoscape.uuid),
                    background: {
                        color: "#FFF",
                    },
                    interacting: false,
                    connecting: {
                        // router: "orth",
                        sourceAnchor: {
                            name: "right",
                        },
                        targetAnchor: {
                            name: "left",
                        },
                        connectionPoint: "anchor",
                    },
                });

                graphX6.use(
                    new Scroller({
                        enabled: true,
                        // autoResize: false 
                    })
                );

                // get nodes & edges
                const {clusters} = this.getClusters();
                // const {clusters} = this.getClusters();
                const taskNodes = this.getNodes(clusters);
                // const nodes = [...clustersNodes, ...taskNodes];
                const nodes = [...taskNodes];
                const edges = this.getEdges();

                // init
                const modelData = {
                    edges,
                    nodes,
                };

                // layout
                const dagreLayout = new DagreLayout({
                    type: "dagre",
                    rankdir: "LR",
                    controlPoints: true,
                    ranksep: 80,
                })
                const model = dagreLayout.layout(modelData)
                graphX6.fromJSON(model);

                this.$refs.cytoscape.instance(graphX6);

                graphX6.zoomToFit({
                    minScale: 0.2,
                    maxScale: 2,
                    padding: 44
                });

                // Box
                Array.isArray(this.flowGraph.clusters) && this.flowGraph.clusters.forEach(({nodes}, index) => {
                    const nodeInstances = [];
                    Array.isArray(nodes) && nodes.forEach((nodeId) => {
                        const nodeInstance = graphX6.getCellById(nodeId);
                        if (nodeInstance) {
                            nodeInstances.push(nodeInstance);
                        }
                    });
                    const boxFrame = graphX6.getCellsBBox(nodeInstances);
                    const layerIndex = this.flowGraph.clusters.length - index + 1;
                    const offset = layerIndex * 15;
                    graphX6.addNode({
                        x: boxFrame.x - offset,
                        y: boxFrame.y - offset,
                        width: boxFrame.width + offset * 2,
                        height: boxFrame.height + offset * 2,
                        zIndex: -1,

                        attrs: {
                            body: {
                                fill: "#FCFBFC",
                                stroke: "#000",
                                strokeDasharray: 10,
                                strokeWidth: 1,
                            },
                        },
                    })
                });
            },
            isEdgeNode(node) {
                return node.task !== undefined && (node.type === "io.kestra.core.models.hierarchies.GraphTask" || node.type === "io.kestra.core.models.hierarchies.GraphClusterRoot")
            },
        },
        beforeUnmount() {
        }
    };
</script>
<style scoped lang="scss">
// .container-topology {
//     height: calc(100vh - 360px);
// }
</style><|MERGE_RESOLUTION|>--- conflicted
+++ resolved
@@ -8,27 +8,15 @@
 </template>
 
 <script>
-<<<<<<< HEAD
-    import TreeNode from "./TreeNode.vue";
-    import ArrowCollapseRight from "vue-material-design-icons/ArrowCollapseRight";
-    import ArrowCollapseDown from "vue-material-design-icons/ArrowCollapseDown";
-    import Kicon from "../Kicon"
-=======
-    import * as cytoscape from "cytoscape";
-    import * as dagre from "cytoscape-dagre";
-    import * as cytoscapeDomNode  from "cytoscape-dom-node";
-
     import TreeNode from "./TreeNode.vue";
     import ArrowCollapseRight from "vue-material-design-icons/ArrowCollapseRight.vue";
     import ArrowCollapseDown from "vue-material-design-icons/ArrowCollapseDown.vue";
     import Cytoscape from "../layout/Cytoscape.vue"
->>>>>>> bb420d37
     import {shallowRef} from "vue";
     import {Graph} from "@antv/x6";
     import {DagreLayout} from "@antv/layout";
     import {register, getTeleport} from "@antv/x6-vue-shape";
     import {Scroller} from "@antv/x6-plugin-scroller";
-    import Cytoscape from "../layout/Cytoscape"
 
     // Register a custom node
     register({
@@ -41,16 +29,8 @@
 
     export default {
         components: {
-<<<<<<< HEAD
-            ArrowCollapseDown,
-            ArrowCollapseRight,
-            Kicon,
             TeleportContainer,
-            Cytoscape
-=======
             Cytoscape,
-            TreeNode
->>>>>>> bb420d37
         },
         props: {
             flowGraph: {
