--- conflicted
+++ resolved
@@ -5,10 +5,6 @@
         transition=""
         :hide-after="0"
         :content="$t('force run tooltip')"
-<<<<<<< HEAD
-        :disabled="!enabled"
-=======
->>>>>>> 93393eb7
         raw-content
     >
         <component
