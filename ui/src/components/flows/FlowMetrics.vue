--- conflicted
+++ resolved
@@ -173,39 +173,12 @@
             display() {
                 return this.$route.query.metric && this.$route.query.aggregation;
             },
-<<<<<<< HEAD
-            endDate() {
-                if (this.$route.query.endDate) {
-                    return this.$route.query.endDate;
-                }
-                return undefined;
-            },
-            startDate() {
-                // This allow to force refresh this computed property especially when using timeRange
-                if (this.$route.query.startDate && this.lastRefreshDate) {
-                    return this.$route.query.startDate;
-                }
-                if (this.$route.query.timeRange) {
-                    return this.$moment().subtract(this.$moment.duration(this.$route.query.timeRange).as("milliseconds")).toISOString(true);
-                }
-
-                // the default is PT30D
-                return this.$moment().subtract(30, "days").toISOString(true);
-            }
-=======
->>>>>>> c867db8a
         },
         data() {
             return {
                 tooltipContent: undefined,
                 isLoading: false,
-<<<<<<< HEAD
-                canAutoRefresh: false,
-                lastRefreshDate: new Date()
-            }
-=======
             };
->>>>>>> c867db8a
         },
         methods: {
             onDateFilterTypeChange(event) {
@@ -287,10 +260,6 @@
                 if (!this.$route.query.metric) {
                     this.loadMetrics();
                 } else {
-<<<<<<< HEAD
-                    this.lastRefreshDate = new Date();
-=======
->>>>>>> c867db8a
                     this.loadAggregatedMetrics();
                 }
             },
