--- conflicted
+++ resolved
@@ -23,7 +23,7 @@
 import static org.hamcrest.MatcherAssert.assertThat;
 import static org.hamcrest.Matchers.*;
 
-@KestraTest(environments = "bla")
+@KestraTest
 class CollectorServiceTest {
     @Test
     public void metrics() throws URISyntaxException {
@@ -38,11 +38,7 @@
             assertThat(metrics.getUuid(), notNullValue());
             assertThat(metrics.getVersion(), notNullValue());
             assertThat(metrics.getStartTime(), notNullValue());
-<<<<<<< HEAD
-            assertThat(metrics.getEnvironments(), containsInAnyOrder("test"));
-=======
             assertThat(metrics.getEnvironments(), hasItem("test"));
->>>>>>> 4f97c638
             assertThat(metrics.getStartTime(), notNullValue());
             assertThat(metrics.getHost().getUuid(), notNullValue());
             assertThat(metrics.getHost().getHardware().getLogicalProcessorCount(), notNullValue());
