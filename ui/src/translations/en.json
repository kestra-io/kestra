--- conflicted
+++ resolved
@@ -847,13 +847,12 @@
       "true": "{count} trigger(s) disabled",
       "false": "{count} trigger(s) enabled"
     },
-<<<<<<< HEAD
     "no_namespaces": "Zero namespaces match the search criteria.",
     "plugin defaults": "Plugin defaults",
     "secret": {           
       "names": "Secrets",           
       "inherited": "Inherited secrets"
-=======
+    },
     "workerId": "Worker Id",
     "kv": {
       "name": "KV Store",
@@ -867,7 +866,6 @@
     "page": {
       "previous": "Previous page",
       "next": "Next page"
->>>>>>> e7e7cc51
     }
   }
 }