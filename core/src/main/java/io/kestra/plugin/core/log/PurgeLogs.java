package io.kestra.plugin.core.log;

import io.kestra.core.models.annotations.Example;
import io.kestra.core.models.annotations.Plugin;
import io.kestra.core.models.annotations.PluginProperty;
import io.kestra.core.models.tasks.RunnableTask;
import io.kestra.core.models.tasks.Task;
import io.kestra.core.runners.DefaultRunContext;
import io.kestra.core.runners.RunContext;
import io.kestra.core.services.FlowService;
import io.kestra.core.services.LogService;
import io.swagger.v3.oas.annotations.media.Schema;
import jakarta.validation.constraints.NotNull;
import lombok.EqualsAndHashCode;
import lombok.Getter;
import lombok.NoArgsConstructor;
import lombok.ToString;
import lombok.experimental.SuperBuilder;
import org.slf4j.event.Level;

import java.time.ZonedDateTime;
import java.util.List;

@SuperBuilder
@ToString
@EqualsAndHashCode
@Getter
@NoArgsConstructor
@Schema(
    title = "Purge flow execution and trigger logs.",
    description = "This task can be used to purge flow execution and trigger logs for all flows, for a specific namespace, or for a specific flow."
)
@Plugin(
    examples = {
        @Example(
            title = "Purge all logs that has been created more than one month ago.",
            code = {
                "endDate: \"{{ now() | dateAdd(-1, 'MONTHS') }}\""
            }
        ),
        @Example(
            title = "Purge all logs that has been created more than one month ago, but keep error logs.",
            code = {
                "endDate: \"{{ now() | dateAdd(-1, 'MONTHS') }}\"",
                "logLevels:",
<<<<<<< HEAD
                "  - TRACE",
                "  - DEBUG",
                "  - INFO",
                "  - WARNING",
=======
                "- TRACE",
                "- DEBUG",
                "- INFO",
                "- WARN",
>>>>>>> 97af1b50
            }
        )
    }
)
public class PurgeLogs extends Task implements RunnableTask<PurgeLogs.Output> {
    @Schema(
        title = "Namespace whose logs need to be purged, or namespace of the logs that needs to be purged.",
        description = "If `flowId` isn't provided, this is a namespace prefix, else the namespace of the flow."
    )
    @PluginProperty(dynamic = true)
    private String namespace;

    @Schema(
        title = "The flow ID of the logs to be purged.",
        description = "You need to provide the `namespace` properties if you want to purge a flow logs."
    )
    @PluginProperty(dynamic = true)
    private String flowId;

    @Schema(
        title = "The levels of the logs to be purged.",
        description = "If not set, log for any levels will be purged."
    )
    @PluginProperty
    private List<Level> logLevels;

    @Schema(
        title = "The minimum date to be purged.",
        description = "All logs after this date will be purged."
    )
    @PluginProperty(dynamic = true)
    private String startDate;

    @Schema(
        title = "The maximum date to be purged.",
        description = "All logs before this date will be purged."
    )
    @PluginProperty(dynamic = true)
    @NotNull
    private String endDate;

    @Override
    public Output run(RunContext runContext) throws Exception {
        LogService logService = ((DefaultRunContext)runContext).getApplicationContext().getBean(LogService.class);
        FlowService flowService = ((DefaultRunContext)runContext).getApplicationContext().getBean(FlowService.class);

        // validate that this namespace is authorized on the target namespace / all namespaces
        var flowInfo = runContext.flowInfo();
        if (namespace == null){
            flowService.checkAllowedAllNamespaces(flowInfo.tenantId(), flowInfo.tenantId(), flowInfo.namespace());
        } else if (!runContext.render(namespace).equals(flowInfo.namespace())) {
            flowService.checkAllowedNamespace(flowInfo.tenantId(), runContext.render(namespace), flowInfo.tenantId(), flowInfo.namespace());
        }

        int deleted = logService.purge(
            flowInfo.tenantId(),
            runContext.render(namespace),
            runContext.render(flowId),
            logLevels,
            startDate != null ? ZonedDateTime.parse(runContext.render(startDate)) : null,
            ZonedDateTime.parse(runContext.render(endDate))
        );

        return Output.builder().count(deleted).build();
    }


    @SuperBuilder(toBuilder = true)
    @Getter
    public static class Output implements io.kestra.core.models.tasks.Output {
        @Schema(
            title = "The count of deleted logs."
        )
        private int count;
    }
}<|MERGE_RESOLUTION|>--- conflicted
+++ resolved
@@ -43,17 +43,10 @@
             code = {
                 "endDate: \"{{ now() | dateAdd(-1, 'MONTHS') }}\"",
                 "logLevels:",
-<<<<<<< HEAD
                 "  - TRACE",
                 "  - DEBUG",
                 "  - INFO",
-                "  - WARNING",
-=======
-                "- TRACE",
-                "- DEBUG",
-                "- INFO",
-                "- WARN",
->>>>>>> 97af1b50
+                "  - WARN",
             }
         )
     }
