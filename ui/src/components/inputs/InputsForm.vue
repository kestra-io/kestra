--- conflicted
+++ resolved
@@ -491,19 +491,11 @@
                 border: var(--el-border);
                 transition: 0.3s ease-in-out;
 
-<<<<<<< HEAD
-            &:hover {
-                color: var(--bs-secondary);
-                border-color: var(--el-color-primary);
-                background-color: var(--backgrounds-background-card);
-            }
-=======
                 &:hover {
                     color: var(--bs-secondary);
                     border-color: var(--el-color-primary);
                     background-color: var(--bs-card-bg);
                 }
->>>>>>> cbd5d9ce
 
                 &:first-child {
                     border-left: var(--el-border);
