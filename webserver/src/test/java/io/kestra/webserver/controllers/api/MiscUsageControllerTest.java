package io.kestra.webserver.controllers.api;

import io.kestra.core.Helpers;
import io.kestra.core.models.collectors.Usage;
import io.micronaut.http.HttpRequest;
import io.micronaut.reactor.http.client.ReactorHttpClient;
import org.junit.jupiter.api.Test;

import java.net.URISyntaxException;
import java.util.Map;

import static org.hamcrest.MatcherAssert.assertThat;
import static org.hamcrest.Matchers.*;

class MiscUsageControllerTest {
    @Test
    void usages() throws URISyntaxException {
        Helpers.runApplicationContext(new String[]{"test"}, Map.of("kestra.server-type", "STANDALONE"), (applicationContext, embeddedServer) -> {
            try (ReactorHttpClient client = ReactorHttpClient.create(embeddedServer.getURL())) {

                var response = client.toBlocking().retrieve(HttpRequest.GET("/api/v1/usages/all"), Usage.class);

                assertThat(response.getUuid(), notNullValue());
                assertThat(response.getVersion(), notNullValue());
                assertThat(response.getStartTime(), notNullValue());
<<<<<<< HEAD
                assertThat(response.getEnvironments(), containsInAnyOrder("test"));
=======
                assertThat(response.getEnvironments(), hasItem("test"));
>>>>>>> 4f97c638
                assertThat(response.getStartTime(), notNullValue());
                assertThat(response.getHost().getUuid(), notNullValue());
                assertThat(response.getHost().getHardware().getLogicalProcessorCount(), notNullValue());
                assertThat(response.getHost().getJvm().getName(), notNullValue());
                assertThat(response.getHost().getOs().getFamily(), notNullValue());
                assertThat(response.getConfigurations().getRepositoryType(), is("h2"));
                assertThat(response.getConfigurations().getQueueType(), is("h2"));
            }
        });
    }
}<|MERGE_RESOLUTION|>--- conflicted
+++ resolved
@@ -23,11 +23,7 @@
                 assertThat(response.getUuid(), notNullValue());
                 assertThat(response.getVersion(), notNullValue());
                 assertThat(response.getStartTime(), notNullValue());
-<<<<<<< HEAD
-                assertThat(response.getEnvironments(), containsInAnyOrder("test"));
-=======
                 assertThat(response.getEnvironments(), hasItem("test"));
->>>>>>> 4f97c638
                 assertThat(response.getStartTime(), notNullValue());
                 assertThat(response.getHost().getUuid(), notNullValue());
                 assertThat(response.getHost().getHardware().getLogicalProcessorCount(), notNullValue());
