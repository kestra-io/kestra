<template>
    <div v-if="execution" class="execution-overview">
        <div v-if="isFailed()">
            <el-alert type="error" :closable="false" class="mb-4 main-error">
                <template #title>
                    <div @click="isExpanded = !isExpanded">
                        <alert class="main-icon" />
                        {{ $t('execution failed header', errorLast ? 0 : 1, {message: errorLast?.message}) }}
                        <span v-if="errorLast" v-html="$t('execution failed message', {message: errorLast?.message})" />
                        <span class="toggle-icon" v-if="errorLogs">
                            <chevron-up v-if="isExpanded" />
                            <chevron-down v-else />
                        </span>
                    </div>
                </template>
                <div v-if="isExpanded && errorLogs" class="error-stack">
                    <div v-for="log in errorLogs" :key="log" class="stack-line">
                        <log-line :level="log.level" :log="log" :exclude-metas="['namespace', 'flowId', 'executionId']" />
                    </div>
                    <div class="text-end" v-if="errorLogsMore">
                        <router-link :to="{name: 'executions/update', params: {tenantId: execution.tenantId, id: execution.id, namespace: execution.namespace, flowId: execution.flowId, tab: 'logs'}, query: {level: 'ERROR'}}">
                            <el-button class="mt-3">
                                {{ $t('homeDashboard.errorLogs') }}
                            </el-button>
                        </router-link>
                    </div>
                </div>
            </el-alert>
        </div>

        <el-row class="mb-3">
            <el-col :span="12" class="crud-align">
                <crud type="CREATE" permission="EXECUTION" :detail="{executionId: execution.id}" />
            </el-col>
            <el-col :span="12" class="d-flex gap-2 justify-content-end actions-buttons">
                <set-labels :execution="execution" />
                <restart is-replay :execution="execution" @follow="forwardEvent('follow', $event)" />
                <restart :execution="execution" @follow="forwardEvent('follow', $event)" />
                <change-execution-status :execution="execution" @follow="forwardEvent('follow', $event)" />
                <resume :execution="execution" />
                <pause :execution="execution" />
                <kill :execution="execution" />
                <unqueue :execution="execution" />
                <force-run :execution="execution" />
                <status :status="execution.state.current" />
            </el-col>
        </el-row>

        <el-table table-layout="auto" fixed :data="items" :show-header="false" class="mb-0">
            <el-table-column prop="key" :label="$t('key')" />

            <el-table-column prop="value" :label="$t('value')">
                <template #default="scope">
                    <router-link
                        v-if="scope.row.link"
                        :to="{name: 'executions/update', params: scope.row.link}"
                    >
                        {{ scope.row.value }}
                    </router-link>
                    <span v-else-if="scope.row.date">
                        <date-ago :date="scope.row.value" />
                    </span>
                    <span v-else-if="scope.row.duration">
                        <duration :histories="scope.row.value" />
                    </span>
                    <span v-else-if="scope.row.key === $t('labels')">
                        <labels :labels="scope.row.value" :filter-enabled="false" />
                    </span>
                    <span v-else>
                        <span v-if="scope.row.key === $t('revision')">
                            <router-link
                                :to="{name: 'flows/update', params: {id: $route.params.flowId, namespace: $route.params.namespace, tab: 'revisions'}, query: {revisionRight: scope.row.value}}"
                            >{{ scope.row.value }}</router-link>
                        </span>
                        <span v-else>{{ scope.row.value }}</span>
                    </span>
                </template>
            </el-table-column>
        </el-table>

        <div v-if="execution.trigger" class="my-5">
            <h5>{{ $t("trigger") }}</h5>
            <KestraCascader
                :options="transform({...execution.trigger, ...(execution.trigger.trigger ? execution.trigger.trigger : {})})"
                :execution
                class="overflow-auto"
            />
        </div>

        <div v-if="execution.inputs" class="my-5">
            <h5>{{ $t("inputs") }}</h5>
            <KestraCascader
                :options="transform(execution.inputs)"
                :execution
                class="overflow-auto"
            />
        </div>

        <div v-if="execution.variables" class="my-5">
            <h5>{{ $t("variables") }}</h5>
            <KestraCascader
                :options="transform(execution.variables)"
                :execution
                class="overflow-auto"
            />
        </div>

        <div v-if="execution.outputs" class="my-5">
            <h5>{{ $t("outputs") }}</h5>
            <KestraCascader
                :options="transform(execution.outputs)"
                :execution
                class="overflow-auto"
            />
        </div>
    </div>
</template>
<script>
    import {mapState} from "vuex";
    import Status from "../Status.vue";
    import SetLabels from "./SetLabels.vue";
    import Restart from "./Restart.vue";
    import Resume from "./Resume.vue";
    import Pause from "./Pause.vue";
    import Unqueue from "./Unqueue.vue";
    import ForceRun from "./ForceRun.vue";
    import Kill from "./Kill.vue";
    import State from "../../utils/state";
    import DateAgo from "../layout/DateAgo.vue";
    import Crud from "override/components/auth/Crud.vue";
    import Duration from "../layout/Duration.vue";
    import Labels from "../layout/Labels.vue"
    import {toRaw} from "vue";
    import ChangeExecutionStatus from "./ChangeExecutionStatus.vue";
    import KestraCascader from "../../components/kestra/Cascader.vue"
    import LogLine from "../../components/logs/LogLine.vue"
    import Alert from "vue-material-design-icons/Alert.vue";
    import ChevronDown from "vue-material-design-icons/ChevronDown.vue";
    import ChevronUp from "vue-material-design-icons/ChevronUp.vue";

    export default {
        components: {
            ChangeExecutionStatus,
            Duration,
            Status,
            SetLabels,
            Restart,
            Resume,
            Pause,
            Unqueue,
            ForceRun,
            Kill,
            DateAgo,
            Labels,
            Crud,
            KestraCascader,
            LogLine,
            Alert,
            ChevronDown,
            ChevronUp
        },
        emits: ["follow"],
        methods: {
            transform(obj) {
                return Object.entries(obj).map(([key, value]) => {
                    const children =
                        typeof value === "object" && value !== null
                            ? Object.entries(value).map(
                                ([k, v]) => this.transform({[k]: v})[0],
                            )
                            : [{label: value, value: value}];

                    // Filter out children with undefined label and value
                    const filteredChildren = children.filter(
                        (child) =>
                            child.label !== undefined || child.value !== undefined,
                    );

                    // Return node with or without children based on existence
                    const node = {label: key, value: key};

                    // Include children only if there are valid entries
                    if (filteredChildren.length) {
                        node.children = filteredChildren;
                    }

                    return node;
                });
            },
            forwardEvent(type, event) {
                this.$emit(type, event);
            },
            stop() {
                if (!this.execution || State.isRunning(this.execution.state.current)) {
                    return new Date().toISOString(true)
                } else {
                    return this.execution.state.histories[this.execution.state.histories.length - 1].date;
                }
            },
            isFailed() {
                return this.execution.state.current === State.FAILED;
            },
            load() {
                this.$store
                    .dispatch(
                        "execution/loadExecution",
                        this.$route.params
                    )
                    .then(() => {
                        this.fetchErrorLogs();
                    })
            },
            fetchErrorLogs() {
                this.$store
                    .dispatch("execution/loadLogs", {
                        store: false,
                        executionId: this.execution.id,
                        params: {
                            minLevel: "ERROR"
                        }
                    })
                    .then(response => {
                        if (response && response.length >= 1) {
                            this.errorLogsMore = response.length > 3;
                            this.errorLast = response[response.length - 1];
                            this.errorLogs = response.length > 3 ? response.slice(1).slice(-3) : response;

                        } else {
                            this.errorLogs = undefined;
                            this.errorLogsMore = false;
                            this.errorLast = undefined;
                        }
                    })
            }
        },
        mounted() {
            if (this.isFailed()) {
                this.fetchErrorLogs();
            }
        },
        watch: {
            $route(newValue, oldValue) {
                if (oldValue.name === newValue.name && this.execution.id !== this.$route.params.id) {
                    this.load();
                }
            }
        },
        data() {
            return {
                isExpanded: false,
                errorLogs: undefined,
                errorLogsMore: false,
                errorLast: undefined,
            };
        },
        computed: {
            ...mapState("execution", ["flow", "execution"]),
            items() {
                if (!this.execution) {
                    return []
                }
                const stepCount = this.execution.taskRunList
                    ? this.execution.taskRunList.length
                    : 0;
                let ret = [
                    {key: this.$t("namespace"), value: this.execution.namespace},
                    {key: this.$t("flow"), value: this.execution.flowId},
                    {
                        key: this.$t("revision"),
                        value: this.execution.flowRevision
                    },
                    {key: this.$t("labels"), value: this.execution.labels},
                    {key: this.$t("created date"), value: this.execution.state.histories[0].date, date: true},
                    {key: this.$t("updated date"), value: this.stop(), date: true},
                    {key: this.$t("duration"), value: this.execution.state.histories, duration: true},
                    {key: this.$t("steps"), value: stepCount},
                    {key: this.$t("attempt"), value: this.execution?.metadata?.attemptNumber},
                    {key: this.$t("originalCreatedDate"), value: this.execution?.metadata?.originalCreatedDate, date: true},
                    {key: this.$t("scheduleDate"), value: this.execution?.scheduleDate, date: true},
                ];

                if (this.execution.parentId) {
                    ret.push({
                        key: this.$t("parent execution"),
                        value: this.execution.parentId,
                        link: {
                            flowId: this.execution.flowId,
                            id: this.execution.parentId,
                            namespace: this.execution.namespace
                        }
                    });
                }

                if (this.execution.originalId && this.execution.originalId !== this.execution.id) {
                    ret.push({
                        key: this.$t("original execution"),
                        value: this.execution.originalId,
                        link: {
                            flowId: this.execution.flowId,
                            id: this.execution.originalId,
                            namespace: this.execution.namespace
                        }
                    });
                }

                return ret;
            },
            inputs() {
                if (!this.flow) {
                    return []
                }

                let inputs = toRaw(this.execution.inputs);
                Object.keys(inputs).forEach(key => {
                    (this.flow.inputs || []).forEach(input => {
                        if (key === input.name && input.type === "SECRET") {
                            inputs[key] = "******";
                        }
                    })
                })
                return inputs;
            }
        },
    };
</script>

<style lang="scss">
.crud-align {
    display: flex;
    align-items: center;
}

.execution-overview {
    .cascader {
        &::-webkit-scrollbar {
            height: 5px;
        }

        &::-webkit-scrollbar-track {
            background: var(--card-bg);
        }

        &::-webkit-scrollbar-thumb {
            background: var(--backgrounds-background-button-primary);
            border-radius: 0px;
        }
    }

    .wrapper {
        background: var(--card-bg);
    }

    .el-cascader-menu {
        min-width: 300px;
        max-width: 300px;

        .el-cascader-menu__list {
            padding: 0;
        }

        .el-cascader-menu__wrap {
            height: 100%;
        }

        & .el-cascader-node {
            height: 36px;
            line-height: 36px;
            font-size: var(--el-font-size-small);
            color: var(--el-text-color-regular);
            padding: 0 30px 0 5px;

            &[aria-haspopup="false"] {
                padding-right: 0.5rem !important;
            }

            &:hover {
                background-color: var(--bs-border-color);
            }

            &.in-active-path,
            &.is-active {
                background-color: var(--bs-border-color);
                font-weight: normal;
            }

            .el-cascader-node__prefix {
                display: none;
            }

            .task .wrapper {
                align-self: center;
                height: var(--el-font-size-small);
                width: var(--el-font-size-small);
            }

            code span.regular {
                color: var(--el-text-color-regular);
            }
        }
    }

    .actions-buttons {
        .el-button {
            margin-left: 0 !important;
            margin-right: 0 !important;
        }
    }
}

.el-alert.main-error {
    background-color: var(--background-color-failed) !important;
    padding: 0.5rem;

    .el-button{
        color: var(--log-content-error);
        background-color: var(--log-background-error);
        border-color: var(--log-border-error);
    }
    .el-alert__title {
        cursor: pointer;
        font-weight: bold;
        position: relative;
        line-height: 2rem;
<<<<<<< HEAD
        color: var(--content-content-primary);
=======
        color: var(--content-color-failed) !important;
>>>>>>> 149d8764
        font-size: var(--font-size-sm);

        span {
            font-weight: normal;
        }

        code{
            color: var(--log-content-error) !important;
        }

        > div {
            padding-right: 3rem;
        }

        .main-icon.material-design-icon  {
            color: var(--el-color-danger);
            font-size: 1.25rem;
            position: relative;
            top: 4px;
            margin-right: 0.75rem;
        }

        .toggle-icon {
            position: absolute;
            color: var(--el-color-danger);
            right: 1rem;
            width: 1rem;
            height: 1rem;
            font-size: 1.75rem;
            top: 10%;
        }

    }

    .el-alert__description {
        color: var(--content-content-primary);
    }

    .el-alert__content {
        width: 100%;

        .error-stack {
            margin-top: 0.5rem;
        }

        .text-end {
            border-top: 1px solid var(--bs-border-color);
        }
    }
}

.stack-line {
    margin-bottom: 0;

    .line {
        padding: calc(var(--spacer) / 2);
        border-top: 1px solid var(--log-background-error);
    }
}
</style><|MERGE_RESOLUTION|>--- conflicted
+++ resolved
@@ -421,11 +421,7 @@
         font-weight: bold;
         position: relative;
         line-height: 2rem;
-<<<<<<< HEAD
-        color: var(--content-content-primary);
-=======
         color: var(--content-color-failed) !important;
->>>>>>> 149d8764
         font-size: var(--font-size-sm);
 
         span {
