--- conflicted
+++ resolved
@@ -32,6 +32,23 @@
                             </ul>
 
                             <li class="spacer" />
+                            <li>
+                                <div class="el-input el-input-file custom-upload">
+                                    <div class="el-input__wrapper">
+                                        <label for="importFlows">
+                                            <Upload />
+                                            {{ $t('import') }}
+                                        </label>
+                                        <input
+                                            id="importFlows"
+                                            class="el-input__inner"
+                                            type="file"
+                                            @change="importTemplates()"
+                                            ref="file"
+                                        >
+                                    </div>
+                                </div>
+                            </li>
                             <li>
                                 <router-link :to="{name: 'templates/create'}">
                                     <el-button :icon="Plus" type="primary">
@@ -84,8 +101,6 @@
                 </template>
             </data-table>
         </div>
-<<<<<<< HEAD
-=======
 
 
         <bottom-line v-if="user && user.hasAnyAction(permission.TEMPLATE, action.CREATE)">
@@ -101,23 +116,6 @@
 
                 <li class="spacer" />
                 <li>
-                    <div class="el-input el-input-file custom-upload">
-                        <div class="el-input__wrapper">
-                            <label for="importFlows">
-                                <Upload />
-                                {{ $t('import') }}
-                            </label>
-                            <input
-                                id="importFlows"
-                                class="el-input__inner"
-                                type="file"
-                                @change="importTemplates()"
-                                ref="file"
-                            >
-                        </div>
-                    </div>
-                </li>
-                <li>
                     <router-link :to="{name: 'templates/create'}">
                         <el-button :icon="Plus" type="primary">
                             {{ $t('create') }}
@@ -126,7 +124,6 @@
                 </li>
             </ul>
         </bottom-line>
->>>>>>> 3dfa53a2
     </div>
 </template>
 
@@ -141,7 +138,7 @@
     import action from "../../models/action";
     import NamespaceSelect from "../namespace/NamespaceSelect.vue";
     import Eye from "vue-material-design-icons/Eye.vue";
-    import TopLine from "../layout/TopLine.vue";
+    import BottomLine from "../layout/BottomLine.vue";
     import RouteContext from "../../mixins/routeContext";
     import DataTableActions from "../../mixins/dataTableActions";
     import DataTable from "../layout/DataTable.vue";
@@ -150,29 +147,21 @@
     import RestoreUrl from "../../mixins/restoreUrl";
     import _merge from "lodash/merge";
     import MarkdownTooltip from "../../components/layout/MarkdownTooltip.vue";
-<<<<<<< HEAD
     import TopLineCounter from "../layout/TopLineCounter.vue";
-=======
-    import BottomLineCounter from "../layout/BottomLineCounter.vue";
     import Upload from "vue-material-design-icons/Upload.vue";
->>>>>>> 3dfa53a2
 
     export default {
         mixins: [RouteContext, RestoreUrl, DataTableActions],
         components: {
-            TopLine,
+            BottomLine,
             Eye,
             DataTable,
             SearchField,
             NamespaceSelect,
             Kicon,
             MarkdownTooltip,
-<<<<<<< HEAD
             TopLineCounter,
-=======
-            BottomLineCounter,
             Upload
->>>>>>> 3dfa53a2
         },
         data() {
             return {
@@ -265,4 +254,4 @@
             },
         },
     };
-</script>
+</script>