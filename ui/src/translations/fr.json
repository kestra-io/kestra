{
  "fr": {
    "id": "Identifiant",
    "type": "Type",
    "ok": "OK",
    "close": "Fermer",
    "description": "Description",
    "show description": "Afficher la description",
    "namespace": "Espace de nom",
    "revision": "Révision",
    "Language": "Langue",
    "Set default page": "Définir la page par défaut",
    "theme": "Thème",
    "flows": "Flows",
    "flow": "Flow",
    "invalid source": "Code source invalide",
    "update": "Mettre à jour",
    "update ok": "est mis à jour",
    "delete ok": "est effacé",
    "Default page": "Page par défaut",
    "confirmation": "Confirmation",
    "delete confirm": "Êtes-vous sur de vouloir effacer <code>{name}</code> ?",
    "outdated revision save confirmation": {
      "confirm": "Êtes-vous sûr de vouloir l'écraser ?",
      "update": {
        "title": "Révision dépassée",
        "description": "Une révision plus récente du Flow existe.",
        "details": "Regardez l'onglet Révisions pour plus de détails sur la dernière version."
      },
      "create": {
        "description": "Un Flow avec le même id / namespace existe déjà.",
        "details": "Sauvegarder pour l'écraser et forcer la création d'une révision."
      }
    },
    "override": {
      "title": "Vous allez écraser le flow actuel",
      "details": "Vous pourrez toujours le restaurer via les révisions."
    },
    "is deprecated": "est déprécié(e)",
    "success": "Succès",
    "save": "Enregistrer",
    "save task": "Enregistrer la tâche",
    "saved": "Enregistrement réussi",
    "saved done": "<em>{name}</em> est enregistré avec succès",
    "multiple saved done": "{name} ont été enregistré(e)s",
    "delete": "Effacer",
    "deleted": "Effacement réussi",
    "deleted confirm": "<em>{name}</em> est effacé !",
    "Select namespace": "Espace de nom",
    "Add flow": "Ajouter un flow",
    "add": "Ajouter",
    "copy": "Copier",
    "Per page": "par page",
    "new": "Nouveau",
    "edit": "Modifier",
    "edit flow": "Modifier le flow",
    "executions": "Exécutions",
    "execution": "Exécution",
    "details": "Détails",
    "overview": "Vue générale",
    "gantt": "Gantt",
    "logs": "Fichiers journaux",
    "duration": "Durée",
    "running duration": "Durée de traitement",
    "queued duration": "Durée d'attente",
    "choose file": "Choisir un fichier ou le glisser le ici...",
    "launch execution": "Déclencher",
    "warning flow with triggers": "Ce flow contient des déclencheurs, une exécution manuelle peut ne pas fonctionner si celui-ci dépend de variables de déclencheurs !",
    "triggered": "Exécution déclenchée",
    "triggered done": "L'exécution <em>{name}</em> est déclenchée !",
    "topology": "Topologie",
    "date": "Date",
    "datepicker": {
      "leave empty for infinite": "Laisser vide pour une durée infinie ou entrer une durée ISO 8601 (exemple: 'P1DT1H1M1S)'",
      "duration example": "Exemple: 'P1DT1H1M1S'",
      "error": "Format de durée invalide, un format ISO 8601 est attendu (ex: P1DT1H1M1S)",
      "custom": "Personnalisé",
      "custom duration": "Durée personnalisée",
      "last5minutes": "5 dernières minutes",
      "last15minutes": "15 dernières minutes",
      "last1hour": "Dernière heure",
      "last12hours": "12 dernières heures",
      "last24hours": "24 dernières heures",
      "last48hours": "48 dernières heures",
      "last7days": "7 derniers jours",
      "last30days": "30 derniers jours",
      "last365days": "365 derniers jours",
      "5minutes": "5 minutes",
      "15minutes": "15 minutes",
      "1hour": "1 heure",
      "12hours": "12 heures",
      "24hours": "24 heures",
      "48hours": "48 heures",
      "7days": "7 jours",
      "30days": "30 jours",
      "365days": "365 jours",
      "never": "Jamais",
      "today": "Aujourd'hui",
      "yesterday": "Hier",
      "dayBeforeYesterday": "Avant-hier",
      "thisWeek": "Cette semaine",
      "thisWeekSoFar": "Une semaine",
      "previousWeek": "Semaine précédente",
      "thisMonth": "Ce mois",
      "thisMonthSoFar": "Un mois",
      "previousMonth": "Mois précédent",
      "thisYear": "Cette année",
      "thisYearSoFar": "Une année",
      "previousYear": "Année précédente"
    },
    "created date": "Date de création",
    "updated date": "Date de mise à jour",
    "expiration date": "Date d'expiration",
    "started date": "Date de démarrage",
    "healthcheck date": "Dernier Healthcheck",
    "next execution date": "Prochaine date d'exécution",
    "jump to...": "Aller à...",
    "source": "Source",
    "home": "Accueil",
    "create": "Créer",
    "add flow": "Ajouter un flow",
    "from": "De",
    "to": "à",
    "steps": "Étapes",
    "state": "État",
    "search term in message": "Chercher dans le message",
    "search": "Chercher",
    "search blueprint": "Chercher un blueprint",
    "all tags": "Toutes catégories",
    "source search": "Recherche de code source",
    "filter by log level": "Filtrer par niveau de log",
    "selected": "Sélectionné",
    "task": "Tâche",
    "task logs": "Journaux de la tâche",
    "display flow {id} executions": "Voir les exécutions du flow {id}",
    "actions": "Actions",
    "select datetime": "Sélectionner une date",
    "invalid field": "Champ invalide: {name}",
    "required field": "Champ requis",
    "error": "Erreur",
    "form": "Formulaire",
    "form error": "Formulaire invalid",
    "display topology for flow": "Afficher la topologie du flow",
    "cannot create topology": "Impossible de créer la topologie du flow",
    "start date": "Date de début",
    "end date": "Date de fin",
    "creation": "Création",
    "flow creation": "Création de flow",
    "start datetime": "Date de départ",
    "end datetime": "Date de fin",
    "restart": "Relancer",
    "restart tooltip": "Relancer l'exécution depuis la tâche dans l'état <code>{state}</code>",
    "restarted": "L'exécution est relancée",
    "restart latest revision": "Relancer avec la dernière révision",
    "restart confirm": "Êtes-vous sur de vouloir relancer <code>{id}</code> ?",
    "restart change revision": "Vous pouvez changer la révision qui sera utilisé pour la nouvelle exécution relancée.",
    "replay": "Rejouer",
    "replay from task tooltip": "Créer une nouvelle exécution similaire démarrant de la tâche <code>{taskId}</code>",
    "replay from beginning tooltip": "Créer une nouvelle exécution similaire depuis le début",
    "replay latest revision": "Rejouer avec la dernière révision",
    "replayed": "Exécution rejouée",
    "replay confirm": "Êtes-vous sur de vouloir relancer l'exécution <code>{id}</code> et créer une nouvelle exécution ?",
    "prefill inputs": "Pré-remplir",
    "current": "actuel",
    "change status": "Changer le statut",
    "change status done": "Le statut de la tâche a été mis à jour",
    "change status confirm": "Êtes-vous sur de vouloir changer le statut de la tâche <code>{task}</code> pour l'exécution <code>{id}</code> ?",
    "change status hint": {
      "WARNING": [
        "Le flow serra marqué en état WARNING.",
        "Les tâches suivantes seront executées.",
        "Les tâches d'erreurs seront executées."
      ],
      "FAILED": [
        "Le flow serra marqué en état FAILED.",
        "Aucune autre tâche ne serra executée.",
        "Les tâches d'erreurs seront executées."
      ],
      "SUCCESS": [
        "Le flow redémerra comme si cette tâche était en SUCCESS",
        "Tous les tâches bloqués seront executées.",
        "Le flow passera en état SUCCESS si tous les taches sont aussi SUCCESS"
      ],
      "RUNNING": [
        "Le flow redémerra et executera les tâches suivantes",
        "Tous les tâches bloqués seront executées."
      ]
    },
    "mark as": "Marqué comme <code>{status}</code>",
    "kill": "Arrêter",
    "kill parents and subflow": "Arrêter les exécutions parents et enfants",
    "kill only parents": "Arrêter uniquement les exécutions parents",
    "killed confirm": "Êtes-vous sur de vouloir arrêter l'exécution <code>{id}</code> ?",
    "killed done": "L'exécution est en attente d'arrêt",
    "resume": "Reprendre",
    "resumed title": "Reprendre l'exécution <code>{id}</code>",
    "resumed confirm": "Êtes-vous sur de vouloir reprendre l'exécution <code>{id}</code>?",
    "resumed done": "L'exécution est reprise",
    "toggle output": "Voir les sorties",
    "metrics": "Mesures",
    "no data current task": "Aucune données pour cette tache",
    "outputs": "Sorties",
    "output": "Sortie",
    "eval": {
      "title": "Évaluer une expression",
      "tooltip": "Vous devez choisir une tâche pour évaluer une expression."
    },
    "attempt": "Essai",
    "toggle output display": "Permuter l'affichage de sortie",
    "name": "Nom",
    "key": "Clé",
    "value": "Valeur",
    "each value": "Valeur d'itération",
    "current execution": "Exécution en cours",
    "parent execution": "Exécution parente",
    "original execution": "Exécution d'origine",
    "automatic refresh": "rafraîchissement automatique",
    "toggle periodic refresh each 10 seconds": "Activer le rafraîchissement toutes les 10 secondes",
    "trigger refresh": "Déclencher le rafraîchissement",
    "refresh": "Rafraîchir",
    "topology-graph": {
      "graph-orientation": "Orientation du graph",
      "zoom-in": "Zoomer",
      "zoom-out": "Dézommer",
      "zoom-reset": "Zoom par défaut",
      "zoom-fit": "Voir tout"
    },
    "show task logs": "Afficher les journaux de la tâche",
    "show task outputs": "Afficher les outputs de la tâche",
    "show task source": "Afficher le code source de la tâche",
    "specific task": "Specific task",
    "display output for specific task": "Afficher les sorties pour cette tâche",
    "display metric for specific task": "Afficher les mesures pour cette tâche",
    "display direct sub tasks count": "Display les sous tâches directes",
    "stream": "Flow",
    "execution statistics": "Statistiques d'exécution ",
    "stats": "Stats",
    "your usage": "Votre utilisation",
    "namespaces": "Espaces de nom",
    "tasks": "Tâches",
    "executions duration (in minutes)": "Durée totale d'exécutions (en minutes)",
    "last 48 hours": "dernières 48 heures",
    "configure basic auth": "Configurer l'authentification basique",
    "email": "Email",
    "password": "Mot de passe",
    "confirm password": "Confirmer le mot de passe",
    "passwords do not match": "Les mots de passe ne correspondent pas",
    "avg duration": "Durée moyenne d'exécution",
    "neutral trend": "Stable",
    "up trend": "En augmentation",
    "down trend": "En baisse",
    "update aborted": "Mise à jour annulée",
    "invalid flow": "Flow invalide",
    "invalid yaml": "YAML invalide",
    "inputs": "Entrées",
    "input": "Entré",
    "variables": "Variables",
    "download": "Télécharger",
    "documentation": {
      "documentation": "Documentation",
      "github": "Bugs GitHub"
    },
    "blueprints": {
      "title": "Blueprints",
      "header": {
        "catch phrase": {
          "1": "La première étape est toujours la plus difficile.",
          "2": "Explorez les blueprints pour créer rapidement vos flows."
        }
      }
    },
    "use": "Utiliser",
    "plugins": {
      "name": "Plugin",
      "names": "Plugins",
      "please": "Veuillez choisir une tache sur la droite afin de voir sa documentation"
    },
    "last X days count": "{count} lors des {days} derniers jours",
    "last execution date": "Dernière exécution",
    "last execution status": "Dernier statut",
    "date range count": "{count} entre le {startDate} et le {endDate}",
    "date count": "{count} le {date}",
    "revisions": "Révisions",
    "no revisions found": "Une seule révision existe pour ce flow",
    "see full revision": "Voir la révision complète",
    "side-by-side": "côte à côte",
    "line-by-line": "ligne par ligne",
    "template": "Template",
    "template creation": "Création de template",
    "templates": "Templates",
    "templates deprecated": "Les templates sont obsolètes. Veuillez utiliser des sous-flux au lieu des templates. Consultez <a href=\"https://kestra.io/docs/migration-guide/templates\" target=\"_blank\">section Migrations</a> expliquant comment vous pouvez migrer vers les sous-flux.",
    "no result": "Aucun résultat pour la selection courante.",
    "trigger": "Déclencheur",
    "triggers": "Déclencheurs",
    "trigger details": "Détails du déclencheur",
    "triggerflow disabled": "Déclencheur désactivé depuis la définition du flow",
    "conditions": "conditions",
    "taskruns": "Exécution de tâches",
    "Fold auto": "Éditeur : Replier automatiquement le contenu multi-lignes",
    "Fold content lines": "Replier les multilignes",
    "Unfold content lines": "Déplier les multilignes",
    "Max displayable": "Max affichables",
    "Total": "Total",
    "sub flow": "Sous-flow",
    "execute": "Exécuter",
    "execute flow behaviour": "Exécuter le flow",
    "open in same tab": "Dans le même onglet",
    "open in new tab": "Dans un nouvel onglet",
    "execute the flow": "Exécuter le flow <code>{id}</code>",
    "execute flow now ?": "Voulez-vous exécuter ce flow ?",
    "Default namespace": "Espace de nom par défaut",
    "Default log level": "Niveau de log par défaut",
    "unsaved changed ?": "Vous avez des changements non sauvegardés, voulez-vous quitter la page ?",
    "Editor theme": "Theme de l'éditeur",
    "Editor fontsize": "Taille de police de l'éditeur",
    "Editor fontfamily": "Police de l'éditeur",
    "errors": {
      "404": {
        "title": "Page introuvable",
        "content": "L'URL demandée n'a pas été trouvée sur ce serveur.<br />C'est tout ce que nous savons.",
        "flow or execution": "Le flow ou l'exécution demandé est introuvable."
      },
      "401": {
        "title": "Non authentifié",
        "content": "Vous devez être authentifié pour accéder à cette page."
      },
      "403": {
        "title": "Accès refusé",
        "content": "Vous n'avez pas les permissions suffisantes pour accéder à cette page."
      }
    },
    "back_to_dashboard": "Retour au tableau de bord",
    "copy logs": "Copier les logs",
    "download logs": "Télécharger les logs",
    "delete logs": "Supprimer les logs",
    "toggle fullscreen": "Permuter le plein écran",
    "copied": "Copié",
    "tags": "Tags",
    "disabled flow title": "Ce flow est désactivé",
    "disabled flow desc": "Ce flow est désactivé, veuillez le réactiver pour l'exécuter.",
    "label": "Label",
    "labels": "Labels",
    "label filter placeholder": "Label au format 'clé:valeur'",
    "execution labels": "Labels d'exécution",
    "wrong labels": "Clé ou valeur vide détecté dans les labels",
    "feeds": {
      "title": "Quoi de neuf sur Kestra"
    },
    "delete execution running": "<div class=\"alert alert-warning mt-2 mb-0\">Cette exécution est en cours, l'effacer ne stoppera pas celle-ci.<br />Vous devez l'arrêter auparavant!</div>",
    "restore": "Restaurer",
    "bulk delete": "Êtes-vous sur de vouloir supprimer <code>{executionCount}</code> exécution(s) ?",
    "bulk replay": "Êtes-vous sur de vouloir rejouer <code>{executionCount}</code> exécution(s)?",
    "bulk resume": "Êtes-vous sur de vouloir reprendre <code>{executionCount}</code> exécution(s)?",
    "bulk restart": "Êtes-vous sur de vouloir redémarrer <code>{executionCount}</code> exécution(s) ?",
    "bulk kill": "Êtes-vous sur de vouloir arrêter <code>{executionCount}</code> exécution(s) ?",
    "selection": {
      "selected": "<strong>{count}</strong> sélectionnés",
      "all": "Tous sélectionnés ({count})"
    },
    "cancel": "Annuler",
    "homeDashboard": {
      "title": "Tableau de bord",
      "today": "Aujourd'hui",
      "yesterday": "Hier",
      "last28Days": "Dernier 28 jours",
      "lastXdays": "Dernier {days} jours",
      "namespacesExecutions": "Exécutions par espace de nom",
      "namespacesErrorExecutions": "Exécutions en erreur par espace de nom",
      "failedExecutions": "Exécutions en échec",
      "errorLogs": "Journaux d'erreurs",
      "no executions": "Prêt à voir votre flow Kestra en action ?"
    },
    "executions resumed": "<code>{executionCount}</code> exécution(s) reprise(s)",
    "executions replayed": "<code>{executionCount}</code> exécution(s) rejouée(s)",
    "executions restarted": "<code>{executionCount}</code> exécution(s) redémarrée(s)",
    "executions killed": "<code>{executionCount}</code> exécution(s) arrêtée(s)",
    "executions deleted": "<code>{executionCount}</code> exécution(s) supprimée(s)",
    "invalid bulk replay": "Impossible de rejouer les exécutions",
    "invalid bulk resume": "Impossible de reprendre les exécutions",
    "invalid bulk restart": "Impossible de redémarrer les exécutions",
    "invalid bulk kill": "Impossible d'arrêter les exécutions",
    "invalid bulk delete": "Impossible de supprimer les exécutions",
    "execution not found": "Exécution <code>{executionId}</code> non trouvée",
    "execution not in state PAUSED": "Exécution <code>{executionId}</code> n'est pas dans l'état PAUSED",
    "execution not in state FAILED": "Exécution <code>{executionId}</code> n'est pas dans l'état FAILED",
    "execution already finished": "Exécution <code>{executionId}</code> déjà terminée",
    "restore revision": "Êtes-vous sur de vouloir restaurer la revision <code>{revision}</code> ?",
    "seeing old revision": "Vous visualisez une ancienne revision : {revision}",
    "export": "Exporter",
    "exports": "Exporter",
    "template export": "Êtes vous sûr de vouloir exporter <code>{templateCount}</code> template(s)?",
    "templates exported": "Templates exportés",
    "export all templates": "Exporter tous les templates",
    "flow export": "Êtes vous sûr de vouloir exporter <code>{flowCount}</code> flow(s)?",
    "flows exported": "Flows exportés",
    "export all flows": "Exporter tous les flows",
    "import": "Importer",
    "disable": "Désactiver",
    "enable": "Activer",
    "enabled": "Activé",
    "environment name setting": "Nom de l'environnement",
    "environment color setting": "Couleur de l'environnement",
    "template delete": "Êtes vous sûr de vouloir supprimer <code>{templateCount}</code> template(s)?",
    "flow delete": "Êtes vous sûr de vouloir supprimer <code>{flowCount}</code> flow(s)?",
    "templates deleted": "<code>{count}</code> Template(s) supprimé(s)",
    "flows deleted": "<code>{count}</code> Flow(s) supprimé(s)",
    "flow disable": "Êtes vous sûr de vouloir désactiver <code>{flowCount}</code> flow(s)?",
    "flow enable": "Êtes vous sûr de vouloir activer <code>{flowCount}</code> flow(s)?",
    "flows disabled": "<code>{count}</code> Flow(s) désactivé(s)",
    "flows enable": "<code>{count}</code> Flow(s) activé(s)",
    "dependencies": "Dépendances",
    "see dependencies": "Voir les dépendances",
    "dependencies missing acls": "Aucune permission sur ce flow",
    "dependencies delete flow": "Ce flow a des dépendances, effacer celui-ci empêchera les dépendances de s'exécuter !<br /><br /> Voici la liste des flows concernés :",
    "expand dependencies": "Voir les dépendances",
    "reset": "Recommencer",
    "Reset guided tour": "Recommencer la visite guidée",
    "onboarding-content": {
      "step1": {
        "title": "Bienvenue sur l'éditeur de flow Kestra !",
        "content": "Le saviez-vous que Kestra utilise le YAML, un langage déclaratif et facile à lire ? Cela signifie que vous pouvez facilement définir vos flows en écrivant les différentes tâches avec du texte brute. Ne vous inquiétez pas si vous devez encore vous familiariser avec le YAML; nous vous guiderons étape par étape."
      },
      "step2": {
        "title": "Ceci est l'éditeur Kestra",
        "content": "L'éditeur Kestra est l'endroit où vous allez rédigez le YAML qui décrira vos flows. Les commentaires commencent par <code>#</code>. Les différents types de tâches et leurs attributs peuvent être retrouvé grâce à la fonctionnalité d'auto-completion avec <kbd>CTRL ou ⌘ + SPACE</kbd>."
      },
      "step3": {
        "title": "Commençons par votre premier flow",
        "content": "La première étape pour définir un flow est de lui ajouter un ID, un namespace et optionnellement, une description."
      },
      "step4": {
        "title": "Définition des inputs",
        "content": "L'étape suivante est de définir les différentes entrées de votre flow. Cela se fait en attribuant à chaque entrée un nom et un type."
      },
      "step5": {
        "title": "Ajout de tâches",
        "content": "Ensuite, vous pouvez ajouter des tâches à votre flow. Une tâche est une étape de votre flow qui va exécuter une action spécifique. Par exemple, vous pouvez utiliser une tâche pour exécuter une requête SQL ou pour envoyer un mail."
      },
      "step6": {
        "title": "Afficher des informations",
        "content": "En premier, commençons par ajouter une tâche qui affiche quelques informations. Cette tâche sera exécutée quand le flow est déclenché et affichera <code>Hey there, Kestra user</code>."
      },
      "step7": {
        "title": "Exécuter une commande bash",
        "content": "Parfois, vous souhaiterez exécuter des scripts spécifiques, Python, Node, Bash, etc. Ici, nous lançons une commande bash pour afficher un message."
      },
      "step8": {
        "title": "Programmer",
        "content": "Pour planifier un flux, nous ajoutons un \"déclencheur\". Ici, nous programmons le flux toutes les minutes."
      },
      "step9": {
        "title": "Sauvegarde de votre flow",
        "content": "Tout est prêt! Maintenant, sauvegardez votre flow en cliquant sur le bouton Enregistrer."
      },
      "step10": {
        "title": "Maintenant exécuter votre flow!",
        "content": "Vous pouvez maintenant exécuter votre flow en cliquant sur le bouton Nouvelle Exécution."
      },
      "step11": {
        "title": "Insérer les inputs",
        "content": "Finalement, si votre flow possède des entrées, il vous sera demandé de les insérer avant son exécution. Dans ce cas, nous l'avons déjà remplit grâce à la valeur par défaut."
      }
    },
    "onboarding-flow": {
      "onboardComment1": "Déclaration d'un flow avec un identifiant unique et un namespace obligatoire, ainsi qu'une description facultative.",
      "onboardComment2": "Les identifiants d'un flow sont uniques à l'intérieur d'un namespace.",
      "inputs": "Flow inputs: chaque entrée possède un id, un type et une valeur par défaut facultative.",
      "inputsDetails1": "Nous définissons une entrée de nom 'csvUrl' avec comme valeur par défaut l'URL du fichier de données de test.",
      "inputsDetails2": "Ces données de test proviennent du portail France Open Data et contiennent des consommations d'électricité en français au format CSV.",
      "tasks1": "Liste de tâches qui seront exécutées les unes après les autres.",
      "tasks2": "Chaque tâche doit avoir un identifiant unique pour le flow et un type.",
      "tasks3": "En fonction du type de tâche, vous devrez peut-être passer des attributs supplémentaires.",
      "taskLog1": "Il s'agit de l'une des tâches les plus simples : elle affiche un message dans le journal, comme la commande 'echo'.",
      "taskLog2": "Le message est transmis grâce à l'attribut 'format'.",
      "taskLog3": "Nous utiliserons la variable de 'inputs' : {'{{'} et {'}}'} sont des séparateurs d'une expression Pebble dans laquelle nous pouvons accéder à des variables.",
      "taskBash1": "Cette tâche exécute une commande bash.",
      "taskBash2": "Ici, nous nous contentons d'afficher un message, en utilisant à nouveau la variable d'entrée.",
      "triggers": "Pour déclencher le flux, nous utilisons la propriété \"triggers\".",
      "triggerSchedule1": "Ici, nous utilisons le déclencheur \"schedule\" pour exécuter le flux toutes les minutes."
    },
    "Skip tour": "Passer",
    "Next step": "Étape suivante",
    "Previous step": "Étape précédente",
    "Finish": "Terminer",
    "Step": "Étape",
    "welcome aboard": "\uD83D\uDE80 Bienvenue à bord !",
    "welcome aboard content": "Tout est prêt pour Kestra, commencez la création de votre flow et admirez la magie !",
    "welcome display require": "Prêt à commencer à utiliser Kestra ? Créons ensemble <strong>votre premier flow</strong> !",
    "welcome button create": "Créer mon premier flow",
    "live help": "Aide en direct",
    "show task documentation": "Afficher la documentation des tâches",
    "hide task documentation": "Cacher la documentation des tâches",
    "show task documentation in editor": "Afficher la documentation dans l'éditeur",
    "show documentation": "Afficher la documentation",
    "focus task": "Cliquer sur une tâche pour voir sa documentation",
    "validate": "Valider",
    "add global error handler": "Gérer les erreurs globales",
    "add error handler": "Gérer les erreurs",
    "add trigger": "Ajouter un déclencheur",
    "edit metadata": "Éditer les métadonnées",
    "taskDefaults": "Valeur de tâches par défaut",
    "disabled": "Désactivé",
    "before": "avant",
    "after": "après",
    "add at position": "Ajouter {position} <code>{task}</code>",
    "create first task": "Créer votre première tâche",
    "dynamic": "Dynamique",
    "choice": "Choix",
    "sequential": "Séquentiel",
    "can not delete": "Suppression impossible",
    "can not have less than 1 task": "Un flow ne peut avoir moins d'1 tâche.",
    "task id already exists": "Identifiant de tâche déjà utilisé",
    "Task Id already exist in the flow": "L'identifiant {taskId} est déjà utilisé dans le flow.",
    "task id": "ID de tâche",
    "taskid column details": "ID de la dernière tâche exécuté ainsi que son nombre de tentatives.",
    "flow already exists": "Flow déjà existant",
    "namespace not allowed": "Espace de nom non autorisé",
    "switch-view": "Changer de vue",
    "source and topology": "Source et topologie",
    "source and doc": "Source et documentation",
    "source and blueprints": "Source et blueprints",
    "editor": "Éditeur",
    "error in editor": "Une erreur a été trouvé dans l'éditeur",
    "delete task confirm": "Êtes-vous sûr de vouloir supprimer la tâche <code>{taskId}</code> ?",
    "can not save": "Impossible de sauvegarder",
    "flow must have id and namespace": "Le flow doit avoir un id et un namespace.",
    "readonly property": "Propriété non modifiable",
    "namespace and id readonly": "Le namespace et l'id ne sont pas modifiables. Ils ont été réinitialisés à leur valeur initiale.",
    "avg": "Moyenne",
    "sum": "Somme",
    "min": "Minimum",
    "max": "Maximum",
    "metric": "Métrique",
    "aggregation": "Agrégation",
    "metric choice": "Merci de sélectionner une métrique et une agrégation",
    "of": "de",
    "save draft": {
      "message": "Brouillon sauvegardé",
      "retrieval": {
        "creation": "Un brouillon de création de Flow existe, voulez-vous reprendre son édition ?",
        "existing": "Un brouillon pour le Flow <code>{flowFullName}</code> existe, voulez-vous reprendre son édition?"
      }
    },
    "title": "Titre",
    "api": "API",
    "expand error": "Afficher uniquement les erreurs",
    "expand all": "Afficher tout",
    "collapse all": "Masquer tout",
    "expand": "Afficher",
    "collapse": "Masquer",
    "log expand setting": "Affichage par défaut des journaux",
    "slack support": "Demandez de l'aide sur notre Slack",
    "join community": "Rejoignez la communauté",
    "reach us": "Contactez-nous",
    "new version": "Nouvelle version {version} disponible!",
    "error detected": "Erreur(s) détectée(s)",
    "warning detected": "Avertissement(s) détecté(s)",
    "cannot swap tasks": "Impossible de permuter les tâches",
    "preview": "Aperçu",
    "open": "Afficher",
    "dependency task": "La tâche {taskId} est une dépendance d'une autre tâche",
    "administration": "Administration",
    "evaluation lock date": "Date verrou évaluation",
    "unlock trigger": {
      "tooltip": {
        "execution": "Il existe une exécution en cours pour ce trigger",
        "evaluation": "Le déclencheur est en cours d'évaluation"
      },
      "confirmation": "Êtes vous sûr(e) de vouloir débloquer le déclencheur ?",
      "warning": "Cela pourrait amener à de multiples exécutions concurrentes pour le même déclencheur et devrait être considéré comme une solution de dernier recours.",
      "button": "Débloquer le déclencheur",
      "success": "Le déclencheur est débloqué"
    },
    "date format": "Format de date",
    "timezone": "Fuseau horaire",
    "add task": "Ajouter une tâche",
    "unable to generate graph": "Une erreur est survenue lors de la génération du graphe empêchant l'affichage de la topologie.",
    "attempts": "Tentative(s)",
    "flow deleted, you can restore it": "Le flow a été supprimé et ceci est une vue en lecture seule, mais vous pouvez toujours le restaurer.",
    "workers": "Workers",
    "worker group": "Worker Group",
    "hostname": "Nom d'hôte",
    "port": "Port",
    "management port": "Port de gestion",
    "file preview truncated": "Displayed content has been truncated",
    "show": "Afficher",
    "advanced configuration": "Configuration avancée",
    "row count": "Nombre de lignes",
    "encoding": "Encodage",
    "all executions": "Toutes les exécutions",
    "trigger execution id": "Id parent",
    "triggers_state": {
      "state": "État",
      "options": {
        "enabled": "Activé",
        "disabled": "Désactivé"
      }
    },
    "trigger filter": {
      "title": "Filtrer les enfants",
      "options": {
        "ALL": "Tous",
        "CHILD": "Les exécutions enfantes",
        "MAIN": "Les exécutions parentes"
      }
    },
    "namespace files": {
      "toggle": {
          "show": "Afficher les fichiers de l'espace de noms",
          "hide": "Masquer les fichiers de l'espace de noms"
      },
      "filter": "Filtrer",
      "no_items": {
        "heading": "Il n'y a aucun fichier ici!",
        "paragraph": "Créez ou importez vos fichiers pour commencer."
      },
      "tree": {
          "expand": "Développer tous les dossiers",
          "collapse": "Réduire tous les dossiers"
      },
      "create": {
          "label": "Créer",
          "file": "Créer un fichier",
          "folder": "Créer un dossier"
      },
      "rename": {
          "label": "Renommer",
          "file": "Renommer le fichier",
          "folder": "Renommer le dossier",
          "new_file": "Nouveau nom avec extension :",
          "new_folder": "Nouveau nom de dossier :"
      },
      "delete": {
          "label": "Supprimer",
          "file": "Supprimer le fichier",
          "folder": "Supprimer le dossier"
      },
      "import": {
          "import": "Importer",
          "files": "Importer des fichiers",
          "folder": "Importer un dossier",
          "success": "Fichier(s) importé(s) avec succès",
          "error": "Des erreurs se sont produites lors de l'importation du(des) fichier(s)"
      },
      "export": "Exporter les fichiers de l'espace de noms",
      "dialog": {
          "name": {
              "file": "Nom avec extension :",
              "folder": "Nom du dossier :"
          },
          "parent_folder": "Dossier parent :",
          "file_deletion": "Confirmer la suppression du fichier",
          "folder_deletion": "Confirmer la suppression du dossier",
          "file_deletion_description": "Êtes-vous sûr de vouloir supprimer ce fichier ?",
          "folder_deletion_description": "Êtes-vous sûr de vouloir supprimer ce dossier et tous ses contenus ?",
          "confirm": "Confirmer"
      },
      "path": {
          "copy": "Copier le chemin",
          "success": "Chemin copié dans le presse-papiers",
          "error": "Des erreurs se sont produites lors de la copie du chemin dans le presse-papiers"
      }
    },
    "relative": "Relative",
    "relative start date": "Date de début relative",
    "relative end date": "Date de fin relative",
    "now": "Maintenant",
    "absolute": "Absolu",
    "continue backfill": "Continuer le backfill",
    "delete backfill": "Supprimer le backfill",
    "pause backfill": "Mettre en pause le backfill",
    "continue backfills": "Continuer les backfills",
    "delete backfills": "Supprimer les backfills",
    "pause backfills": "Mettre en pause les backfills",
    "backfill executions": "Backfill d'exécutions",
    "execute backfill": "Exécuter le backfill",
    "backfill": "Backfill",
    "Set labels tooltip": "Ajouter des labels à l'exécution",
    "Set labels": "Ajouter des labels",
    "Set labels to execution": "Ajouter ou mettre à jour des labels à l'exécution <code>{id}</code>",
    "Set labels done": "Labels ajoutés avec succès à l'exécution",
    "bulk set labels": "Etes-vous sûr de vouloir ajouter des labels à <code>{executionCount}</code>  exécutions(s)?",
    "dependencies loaded": "Dépendances chargées",
    "loaded x dependencies": "{count} dépendances chargées",
    "security_advice": {
      "title": "Vos données ne sont pas protégées !",
      "content": "Activer l'authentication basique pour protéger votre instance.",
      "switch_text": "Ne plus montrer",
      "enable": "Activer l'authentification"
    },
    "true": "Vrai",
    "false": "Faux",
    "undefined": "Non défini",
    "execution-include-non-terminated": "Inclure les exécutions non terminées ?",
    "execution-warn-deleting-still-running": "Les exécutions en cours ne seront pas arrêtées et doivent être stoppées avant d'être supprimées.",
    "originalCreatedDate": "Date de création originale",
    "welcome": {
      "started": {
        "title": "Démarrez en 3 étapes faciles"
      },
      "product-tour": {
        "title": "Faites un tour du produit"
      },
      "doc": {
        "title": "Docs"
      },
      "need-help": {
        "title": "Besoin d'aide ?"
      }
    },
    "pluginPage": {
      "title1": "Les plugins sont des blocs pour vos workflows.",
      "title2": "Cherchez des tâches et des déclencheurs pour créer vos flux.",
      "search": "Cherchez à travers +{count} plugins"
    },
    "no inputs": "Ce flow n'a pas d'entrée.",
    "settings": {
      "label": "Paramètres",
      "blocks": {
        "configuration": {
          "label": "Configuration Principale",
          "fields": {
            "language": "Langue",
            "default_namespace": "Espace de noms par défaut",
            "log_level": "Niveau d'affichage des journaux par défaut",
            "log_display": "Affichage des journaux par défaut",
            "execute_flow": "Exécuter le flow"
          }
        },
        "theme": {
          "label": "Préférences de thème",
          "fields": {
            "mode": "Mode thème",
            "editor_theme": "Thème de l'éditeur",
            "editor_font_size": "Taille de Police de l'éditeur",
            "editor_font_family": "Police de caractères de l'éditeur",
            "editor_folding_stratgy": "Stratégie de Pliage Automatique ou Multi-Lignes de l'Éditeur",
            "environment_name": "Nom de l'Environnement",
            "environment_color": "Couleur de l'Environnement"
          }
        },
        "localization": {
          "label": "Paramètres de Date et d'Heure",
          "note": "Remarque ce paramètre est utilisé pour afficher les propriétés de date et d'heure dans l'interface utilisateur. Pour planifier vos flux dans un fuseau horaire différent de l'UTC, assurez-vous de définir la propriété de fuseau horaire sur le déclencheur de planification dans le code de votre",
          "fields": {
            "time_zone": "Fuseau Horaire",
            "date_format": "Format de Date"
          }
        },
        "export": {
          "label": "Exporter",
          "fields": {
            "flows": "Exporter tous les Flux",
            "templates": "Exporter tous les modèles"
          }
        }
      }
    },
    "onboarding": {
      "next": "Suivant",
      "previous": "Précédent",
      "finish": "Finir",
      "skip": "Passer le tutoriel",
      "steps": {
        "0": {
          "title": "Bienvenue chez Kestra!",
          "content": "Nous sommes ravis de vous avoir ici.<br />Créons votre premier flux.",
          "primary": "Allons-y!"
        },
        "1": {
          "title": "Choisissez un cas d'utilisation<br />et nous vous montrerons comment faire!",
          "primary": "Suivant"
        },
        "2": {
          "title": "Éditeur de code",
          "content": "Votre flux est écrit en YAML avec autocomplétion et validation de la syntaxe. Si simple!",
          "primary": "Suivant"
        },
        "3": {
          "title": "Vue topologique",
          "content": "La vue de dépendance se met à jour en temps réel. Essayez d'ajouter une nouvelle tâche et voyez!",
          "primary": "Suivant"
        },
        "4": {
          "title": "Il est temps de l'exécuter.",
          "content": "\"Exécuter\" pour lancer votre flux."
        },
        "5": {
          "title": "Confirmez et lancez!",
          "content": "\"Exécuter\" et voyez votre flux en action."
        },
        "6": {
          "title": "Vous êtes prêt!",
          "content": "Consultez les onglets Logs et Outputs pour suivre la progression de votre exécution.<br /><br />Ensuite, rendez-vous sur la page Flows pour explorer d'autres cas d'utilisation.",
          "primary": "Créer un nouveau flux",
          "secondary": "Explorer d'autres flux"
        }
      }
    },
    "enable concurrency": "Activer la concurrence",
    "auditlogs": "Journaux d'audit",
    "iam": "IAM",
    "tenant": "Tenant",
    "tenants": "Tenants",
    "ee-tooltip": {
      "features-blocked": "Cette fonctionnalité nécessite l'édition Enterprise.",
      "button": "Contactez-nous"
    },
    "flow_only": "Disponible uniquement sur l'onglet Flow.",
    "bulk unpause backfills": "Reprendre {count} backfill",
    "bulk pause backfills": "Mettre en pause {count} backfill",
    "bulk delete backfills": "Supprimer {count} backfill",
    "bulk unlock": "Débloquer {count} triggers",
    "bulk disabled status": {
      "true": "Désactiver {count} triggers",
      "false": "Activer {count} triggers"
    },
    "unlock": "Débloquer",
    "bulk success unpause backfills": "{count} backfills redémarrés",
    "bulk success pause backfills": "{count} backfills mis en pause",
    "bulk success delete backfills": "{count} backfills supprimés",
    "bulk success unlock": "{count} triggers débloqués",
    "bulk success disabled status": {
      "true": "{count} triggers désactivés",
      "false": "{count} triggers activés"
    },
<<<<<<< HEAD
    "no_namespaces": "Zéro espace de noms correspond aux critères de recherche.",
    "plugin defaults": "Paramètres par défaut du plugin",
    "secret": {
      "names": "Secrets",
      "inherited": "Secrets hérités"
=======
    "workerId": "Worker Id",
    "kv": {
      "name": "Stockage de clés/valeurs",
      "type": "Type",
      "add": "Nouveau couple de clé/valeur",
      "update": "Mettre à jour la valeur pour la clé '{key}'",
      "duplicate": "Cette clé existe déjà"
    },
    "expiration": "Expiration",
    "failed to render pdf": "Impossible de rendre l'aperçu PDF",
    "page": {
      "previous": "Page précédente",
      "next": "Page suivante"
>>>>>>> e7e7cc51
    }
  }
}<|MERGE_RESOLUTION|>--- conflicted
+++ resolved
@@ -824,13 +824,12 @@
       "true": "{count} triggers désactivés",
       "false": "{count} triggers activés"
     },
-<<<<<<< HEAD
     "no_namespaces": "Zéro espace de noms correspond aux critères de recherche.",
     "plugin defaults": "Paramètres par défaut du plugin",
     "secret": {
       "names": "Secrets",
       "inherited": "Secrets hérités"
-=======
+    },
     "workerId": "Worker Id",
     "kv": {
       "name": "Stockage de clés/valeurs",
@@ -844,7 +843,6 @@
     "page": {
       "previous": "Page précédente",
       "next": "Page suivante"
->>>>>>> e7e7cc51
     }
   }
 }