<template>
    <v-tour :name="TOUR_NAME" :options="TOUR_OPTIONS" :steps="steps">
        <template #default="tour">
            <transition name="fade">
                <v-step
                    v-if="currentStep(tour)"
                    :key="tour.currentStep"
                    :step="currentStep(tour)"
                    :is-first="tour.isFirst"
                    :is-last="tour.isLast"
                    :labels="tour.labels"
                    :highlight="tour.highlight"
                    :class="{
                        last: tour.isLast,
                        fullscreen: currentStep(tour).fullscreen,
                        color: tour.currentStep === 1,
                        condensed: currentStep(tour).condensed,
                    }"
                >
                    <template #header>
                        <img
                            v-if="tour.isFirst"
                            :src="Animation"
                            alt="Kestra"
                            class="animation"
                        >
                        <div
                            v-if="currentStep(tour).title"
                            class="title"
                            :class="{dark: currentStep(tour).keepDark}"
                        >
                            <div v-if="currentStep(tour).icon">
                                <img :src="currentStep(tour).icon">
                            </div>
                            <span v-html="currentStep(tour).title" />
                        </div>
                    </template>
                    <template #content>
                        <div
                            v-if="tour.isFirst"
                            v-html="currentStep(tour).content"
                            class="v-step__content"
                            :class="{dark: currentStep(tour).keepDark}"
                        />
                        <div v-if="tour.currentStep === 1" class="flows dark">
                            <el-button
                                v-for="(flow, flowIndex) in flows"
                                :key="`flow__${flowIndex}`"
                                tag="div"
                                :class="{active: activeFlow === flowIndex}"
                                class="card"
                                @click="activeFlow = flowIndex"
                            >
                                <p class="title mb-2">
                                    {{ flow.description }}
                                </p>
                                <div>
                                    <div
                                        v-for="(task, taskIndex) in allTasks(
                                            flow.tasks,
                                        )"
                                        :key="`flow__${flowIndex}__icon__${taskIndex}`"
                                        class="image me-1"
                                    >
                                        <TaskIcon
                                            :cls="task"
                                            :icons="icons"
                                            :variable="ICON_COLOR"
                                            only-icon
                                        />
                                    </div>
                                </div>
                            </el-button>
                        </div>
                    </template>
                    <template #actions>
                        <Wrapper
                            v-if="
                                currentStep(tour).primary ||
                                    currentStep(tour).secondary
                            "
                            center
                        >
                            <Secondary
                                v-if="currentStep(tour).secondary"
                                :label="currentStep(tour).secondary"
                                @click="exploreOther(tour.currentStep)"
                            />
                            <Primary
                                v-if="currentStep(tour).primary"
                                :label="currentStep(tour).primary"
                                :high="[0, 1].includes(tour.currentStep)"
                                :full="
                                    ![0, 1].includes(tour.currentStep) ||
                                        !tour.isLast
                                "
                                @click="
                                    tour.isLast
                                        ? finishTour(tour.currentStep)
                                        : nextStep(tour)
                                "
                            />
                        </Wrapper>

                        <Teleport to="body">
                            <Wrapper v-if="!tour.isLast" left>
                                <Skip @click="skipTour(tour.currentStep)" />
                            </Wrapper>
                            <Wrapper right>
                                <Previous
                                    v-if="!tour.isFirst && !tour.isLast"
                                    @click="previousStep(tour.currentStep)"
                                />
<<<<<<< HEAD
                                <Next
                                    v-if="
                                        !tour.isLast &&
                                            !currentStep(tour).hideNext
                                    "
                                    @click="nextStep(tour)"
                                />
=======
>>>>>>> 8824f806
                                <Finish
                                    v-if="tour.isLast"
                                    @click="finishTour(tour.currentStep, false)"
                                />
                            </Wrapper>
                        </Teleport>
                    </template>
                </v-step>
            </transition>
        </template>
    </v-tour>
</template>

<script setup lang="ts">
    import {computed, getCurrentInstance, onMounted, ref} from "vue";

    import {useRouter} from "vue-router";
    import {useStore} from "vuex";
    import {useI18n} from "vue-i18n";

    import Wrapper from "./components/buttons/Wrapper.vue";

    import Secondary from "./components/buttons/Secondary.vue";
    import Primary from "./components/buttons/Primary.vue";

    import Skip from "./components/buttons/Skip.vue";

    import Previous from "./components/buttons/Previous.vue";

    import Finish from "./components/buttons/Finish.vue";

    import {apiUrl} from "override/utils/route";
    import {pageFromRoute} from "../../utils/eventsRouter";

    import TaskIcon from "@kestra-io/ui-libs/src/components/misc/TaskIcon.vue";
    import Animation from "../../assets/onboarding/animation.gif";

    import LightningBolt from "../../assets/onboarding/icons/lightning-bolt.svg";
    import ArrowLeft from "../../assets/onboarding/icons/arrow-left.svg";
    import ArrowTop from "../../assets/onboarding/icons/arrow-top.svg";
    import ArrowRight from "../../assets/onboarding/icons/arrow-right.svg";

    const router = useRouter();
    const store = useStore();

    const icons = computed(() => store.state.plugin.icons);

    const {t} = useI18n({useScope: "global"});

    const updateStatus = () => localStorage.setItem("tourDoneOrSkip", "true");
    const dispatchEvent = (step, action) =>
        store.dispatch("api/events", {
            type: "ONBOARDING",
            onboarding: {step, action},
            page: pageFromRoute(router.currentRoute.value),
        });

    const TOUR_NAME = "guidedTour";
    const TOUR_OPTIONS = {highlight: true, useKeyboardNavigation: false};
    const TOURS = getCurrentInstance()?.appContext.config.globalProperties.$tours;

    const DARK_MODE = computed(
        () =>
            document.getElementsByTagName("html")[0].className.indexOf("dark") >= 0,
    );
    const ICON_COLOR = computed(() => {
        return DARK_MODE.value ? "--card-bg" : "--bs-heading-color";
    });

    const STEP_OPTIONS = {
        modifiers: [
            {
                name: "offset",
                options: {
                    offset: ({placement}: { placement: string }) => {
                        switch (placement) {
                        case "right":
                            return [0, -175];
                        case "left":
                            return [0, -154];
                        case "bottom":
                            return [-30, 30];
                        default:
                            return [0, 0];
                        }
                    },
                },
            },
        ],
    };

    const activeFlow = ref(0);
    const flows = ref([]);

    const allTasks = (tasks) => {
        const uniqueTypes = new Set();
        const dockerBuild = "io.kestra.plugin.docker.Build";
        const dockerRun = "io.kestra.plugin.docker.Run";

        const collectTypes = (task) => {
            if (task && typeof task === "object") {
                const {type} = task;
                if (type) {
                    if (
                        (type === dockerBuild && uniqueTypes.has(dockerRun)) ||
                        (type === dockerRun && uniqueTypes.has(dockerBuild))
                    ) {
                        return;
                    }
                    uniqueTypes.add(type);
                }
                Object.values(task).forEach(collectTypes);
            }
        };

        tasks.forEach(collectTypes);

        return Array.from(uniqueTypes);
    };
    const offset = computed(() => {
        switch (flows.value[activeFlow.value].id) {
        case "business_processes":
        case "data_engineering_pipeline":
            return 94;
        case "business_automation":
            return 134;
        case "dwh_and_analytics":
        case "file_processing":
        case "infrastructure_automation":
        case "microservices_and_apis":
            return 174;
        default:
            return 134;
        }
    });

    const properties = (step, c = true, p = true, s = false) => ({
        title: t(`onboarding.steps.${step}.title`),
        ...(c ? {content: t(`onboarding.steps.${step}.content`)} : {}),
        ...(p ? {primary: t(`onboarding.steps.${step}.primary`)} : {}),
        ...(s ? {secondary: t(`onboarding.steps.${step}.secondary`)} : {}),
    });
    const wait = (time) =>
        new Promise((resolve) => setTimeout(() => resolve(true), time));

    const toggleScroll = (enabled = true) => {
        const wrapper = document.getElementById("app");
        enabled
            ? wrapper?.classList.remove("no-scroll")
            : wrapper?.classList.add("no-scroll");
    };

    const steps = [
        {
            ...properties(0),
            fullscreen: true,
            keepDark: true,
            before: () => {
                toggleScroll(false);

                store.commit("core/setGuidedProperties", {
                    tourStarted: true,
                    fullscreen: true,
                });

                wait(1);
            },
        },
        {
            ...properties(1, false),
            fullscreen: true,
            keepDark: true,
            nextStep: () => {
                router.push({
                    name: "flows/update",
                    params: {
                        namespace: "tutorial",
                        id: flows.value[activeFlow.value].id,
                        tab: "editor",
                    },
                });
                store.commit("core/setGuidedProperties", {
                    manuallyContinue: true,
                });
            },
            before: () => {
                store.commit("editor/updateOnboarding"),
                store.commit("core/setGuidedProperties", {
                    tourStarted: true,
                    template: flows.value[activeFlow.value].id,
                });

                wait(1);
            },
        },
        {
            ...properties(2),
            icon: ArrowLeft,
            target: "#editorWrapper",
            highlightElement: "#editorWrapper",
            params: {...STEP_OPTIONS, placement: "right"},
            before: () => {
                toggleScroll();
                wait(1);
            },
        },
        {
            ...properties(3),
            icon: ArrowRight,
            target: ".combined-right-view.topology-display",
            highlightElement: ".combined-right-view.topology-display",
            params: {...STEP_OPTIONS, placement: "left"},
        },
        {
            ...properties(4, true, false),
            icon: ArrowTop,
            condensed: true,
            hideNext: true,
            target: "#execute-button",
            highlightElement: ".top-bar",
            params: {...STEP_OPTIONS, placement: "bottom"},
        },
        {
            ...properties(5, true, false),
            icon: ArrowTop,
            condensed: true,
            hideNext: true,
            target: ".flow-run-trigger-button",
            highlightElement: "#execute-flow-dialog",
            params: {
                modifiers: [{name: "offset", options: {offset: () => [0, 50]}}],
                placement: "bottom",
            },
            before: () => wait(1),
        },
        {
            ...properties(6, true, true, true),
            icon: LightningBolt,
            target: "#gantt",
            highlightElement: "#gantt",
            params: {
                modifiers: [
                    {
                        name: "offset",
                        options: {offset: () => [0, offset.value]},
                    },
                ],
                placement: "bottom",
            },
            before: () => wait(1),
        },
    ];

    const currentStep = (tour) => tour.steps[tour.currentStep];
    const nextStep = (tour) => {
        dispatchEvent(tour.currentStep, "next");

        const nextStep = currentStep(tour).nextStep;
        !nextStep ? TOURS[TOUR_NAME].nextStep() : nextStep();
    };
    const previousStep = (current) => {
        dispatchEvent(current, "previous");
        TOURS[TOUR_NAME].previousStep();
    };
    const skipTour = (current) => {
        toggleScroll();

        updateStatus();
        dispatchEvent(current, "skip");
        TOURS[TOUR_NAME].stop();
    };
    const finishTour = (current, push = true) => {
        toggleScroll();

        updateStatus();
        dispatchEvent(current, "finish");
        dispatchEvent(current, "executed");
        TOURS[TOUR_NAME].finish();

        if (push) router.push({name: "flows/create"});
    };
    const exploreOther = (current) => {
        finishTour(current);
        dispatchEvent(current, "explore");
        router.push({name: "flows/list", query: {namespace: "tutorial"}});
    };

    onMounted(() => {
        const HTTP = getCurrentInstance()?.appContext.config.globalProperties.$http;

        HTTP.get(`${apiUrl(this)}/flows/tutorial`).then(
            (response) => (flows.value = response.data),
        );
    });
</script>

<style lang="scss">
$background: var(--card-bg);
$color: var(--bs-heading-color);

$background-primary: #1c1e27;
$background-secondary: #2f3342;
$border-color: #404559;
$border-color-active: #8405ff;
$white: #ffffff;

$step-max-width: 380px;
$last-step-max-width: 460px;
$animation-width: 415px;
$flow-card-width: 360px;
$flow-image-size-container: 36px;

.no-scroll {
    overflow: hidden;
}

.fullscreen {
    z-index: 9998 !important;
    max-width: 100% !important;
    width: 100%;
    height: 100%;
    display: flex;
    flex-direction: column;
    justify-content: center;
    align-items: center;
}

#app .v-step {
    max-width: $step-max-width;
    padding: 2rem;

    &.last {
        max-width: $last-step-max-width;
    }

    &.condensed {
        & div.title {
            margin-bottom: 0.5rem;
        }

        & .v-step__content {
            margin-bottom: 0;
        }
    }

    &.fullscreen {
        background: $background-primary
            url("../../assets/onboarding/background.webp") no-repeat center;
        background-blend-mode: normal;
        background-size: contain;
        border-radius: 0px;
    }

    &:not(.fullscreen) {
        background: $background;
        border: 1px solid $border-color-active;
        border-radius: 8px;
    }

    &.color {
        background-blend-mode: color;
    }

    & img.animation {
        pointer-events: none;
        width: $animation-width;
    }

    & div.title {
        &.dark {
            color: $white;
        }

        margin-bottom: 2rem;
        text-align: center;
        line-height: 3rem;
        font-size: 2rem;
        font-weight: 500;
        color: $color;

        & div {
            height: 2rem;
            margin-bottom: 1rem;
        }
    }

    & .v-step__content {
        &.dark {
            color: $white;
        }

        border: none;
        margin-bottom: 2rem;
        text-align: center;
        line-height: 2rem;
        font-size: 1.2rem;
        color: $color;
    }

    & div.flows {
        display: grid;
        grid-template-columns: 1fr 1fr;
        padding: 2rem;
        gap: 1rem;

        & .el-button.card {
            height: unset;
        }

        & .el-button > span {
            display: unset;
        }

        & .card {
            margin: 0;
            padding: 1rem;
            width: $flow-card-width;
            background-color: $background;
            border: 1px solid $border-color;

            &.active {
                border: 1px solid $border-color-active;
                background-color: rgba(202, 197, 218, 0.9);

                html.dark & {
                    background-color: rgba(202, 197, 218, 0.3);
                }
            }

            & .title {
                line-height: 2rem;
                font-size: 1.2rem;
                font-weight: 500;
                color: $color;
            }

            & .image {
                background: $background;
                display: inline-flex;
                justify-content: center;
                align-items: center;
                width: $flow-image-size-container;
                height: $flow-image-size-container;
                border: 1px solid $border-color;
                border-radius: 8px;
                padding: 4px;
            }
        }
    }
}

body.v-tour--active .left.buttons *,
body.v-tour--active .right.buttons * {
    pointer-events: auto;
}

.v-tour__target--highlighted {
    box-shadow: 0 0 0 99999px rgba(0, 0, 0, 0.75) !important;
    border: 1px solid $border-color-active;
}

.v-tour__target--highlighted::before {
    content: "";
    position: absolute;
    top: 0;
    left: 0;
    right: 0;
    bottom: 0;
    box-shadow: inset 0 0 10px 1px $border-color-active;
    border-radius: inherit;
    pointer-events: none;
    z-index: 10;
}

.v-step__arrow:before {
    display: none;
}
</style><|MERGE_RESOLUTION|>--- conflicted
+++ resolved
@@ -111,16 +111,6 @@
                                     v-if="!tour.isFirst && !tour.isLast"
                                     @click="previousStep(tour.currentStep)"
                                 />
-<<<<<<< HEAD
-                                <Next
-                                    v-if="
-                                        !tour.isLast &&
-                                            !currentStep(tour).hideNext
-                                    "
-                                    @click="nextStep(tour)"
-                                />
-=======
->>>>>>> 8824f806
                                 <Finish
                                     v-if="tour.isLast"
                                     @click="finishTour(tour.currentStep, false)"
