--- conflicted
+++ resolved
@@ -993,15 +993,12 @@
         "labels": "Labels",
         "child": "Child",
         "level": "Log level",
-<<<<<<< HEAD
-=======
         "task": "Task",
         "metric": "Metric",
         "permission": "Permission",
         "action": "Action",
         "details": "Details",
         "aggregation": "Aggregation",
->>>>>>> e8a98d9d
         "relative_date": "Relative date",
         "absolute_date": "Absolute date",
         "text": "text"
