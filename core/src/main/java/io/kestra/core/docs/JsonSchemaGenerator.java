--- conflicted
+++ resolved
@@ -105,7 +105,6 @@
     }
 
     @SuppressWarnings("unchecked")
-<<<<<<< HEAD
     private static void fixTask(Map<String, Object> map) {
         var definitions = (Map<String, Map<String, Object>>) map.get("definitions");
         var task = (Map<String, Object>) definitions.get("io.kestra.core.models.tasks.Task-2");
@@ -121,8 +120,6 @@
     }
 
     @SuppressWarnings("unchecked")
-=======
->>>>>>> 858333ba
     private static void fixFlow(Map<String, Object> map) {
         var definitions = (Map<String, Map<String, Object>>) map.get("definitions");
         var flow = (Map<String, Object>) definitions.get("io.kestra.core.models.flows.Flow");
