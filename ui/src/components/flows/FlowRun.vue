<template>
    <div class="container" v-if="flow">
        <el-alert v-if="flow.disabled" type="warning" show-icon :closable="false">
            <strong>{{ $t('disabled flow title') }}</strong><br>
            {{ $t('disabled flow desc') }}
        </el-alert>
        <el-form class="ks-horizontal" :model="inputs" ref="form">
            <el-form-item
                v-for="input in flow.inputs || []"
                :key="input.id"
                :label="input.name"
                :required="input.required !== false"
                :prop="input.name"
            >
                <editor
                    :full-height="false"
                    :input="true"
                    :navbar="false"
                    v-if="input.type === 'STRING' || input.type === 'URI'"
                    v-model="inputs[input.name]"
                />
                <el-input-number
                    v-if="input.type === 'INT'"
                    v-model="inputs[input.name]"
                    :step="1"
                />
                <el-input-number
                    v-if="input.type === 'FLOAT'"
                    v-model="inputs[input.name]"
                    :step="0.001"
                />
                <el-checkbox
                    v-if="input.type === 'BOOLEAN'"
                    v-model="inputs[input.name]"
                    value="true"
                    unchecked-value="false"
                />
                <el-date-picker
                    v-if="input.type === 'DATETIME'"
                    v-model="inputs[input.name]"
                    type="datetime"
                />
                <el-date-picker
                    v-if="input.type === 'DATE'"
                    v-model="inputs[input.name]"
                    type="date"
                />
                <el-time-picker
                    v-if="input.type === 'TIME' || input.type === 'DURATION'"
                    v-model="inputs[input.name]"
                    type="time"
                />
                <div class="el-input el-input-file">
                    <div class="el-input__wrapper" v-if="input.type === 'FILE'">
                        <input
                            class="el-input__inner"
                            type="file"
                            @change="onFileChange(input, $event)"
                            autocomplete="off"
                        >
                    </div>
                </div>
                <editor
                    :full-height="false"
                    :input="true"
                    :navbar="false"
                    v-if="input.type === 'JSON'"
                    lang="json"
                    v-model="inputs[input.name]"
                />

                <small v-if="input.description" class="text-muted">{{ input.description }}</small>
            </el-form-item>
            <el-form-item class="submit">
                <el-button :icon="Flash" class="flow-run-trigger-button" @click="onSubmit($refs.form)" type="primary" :disabled="flow.disabled">
                    {{ $t('launch execution') }}
                </el-button>
            </el-form-item>
        </el-form>
    </div>
</template>

<script setup>
    import Flash from "vue-material-design-icons/Flash.vue";
</script>

<script>
    import {mapState} from "vuex";
    import {executeTask} from "../../utils/submitTask"
    import Editor from "../../components/inputs/Editor.vue";
    import {pageFromRoute} from "../../utils/eventsRouter";

    export default {
        components: {Editor},
        props: {
            redirect: {
                type: Boolean,
                default: true
            }
        },
        emits: ["executionTrigger"],
        data() {
            return {
                inputs: {},
            };
        },
        mounted() {
            for (const input of this.flow.inputs || []) {
                this.inputs[input.name] = input.defaults;

                if (input.type === "DATETIME" && input.defaults) {
                    this.inputs[input.name] = new Date(input.defaults);
                }
            }

            setTimeout(() => {
                const input = this.$el && this.$el.querySelector && this.$el.querySelector("input")
                if (input && !input.className.includes("mx-input")) {
                    input.focus()
                }
            }, 500)

            this._keyListener = function(e) {
                if (e.keyCode === 13 && (e.ctrlKey || e.metaKey))  {
                    e.preventDefault();
                    this.onSubmit(this.$refs.form);
                }
            };

            document.addEventListener("keydown", this._keyListener.bind(this));
        },
        beforeUnmount() {
            document.removeEventListener("keydown", this._keyListener);
        },
        computed: {
            ...mapState("flow", ["flow"]),
            ...mapState("core", ["guidedProperties"]),
        },
        methods: {
            onSubmit(formRef) {
                if (this.$tours["guidedTour"].isRunning.value) {
                    this.finishTour();
                }
                if (formRef) {
                    formRef.validate((valid) => {
                        if (!valid) {
                            return false;
                        }

                        executeTask(this, this.flow, this.inputs, {
                            redirect: this.redirect,
                            id: this.flow.id,
                            namespace: this.flow.namespace
                        })
                        this.$emit("executionTrigger");
                    });
                }
            },
            finishTour() {
                this.$store.dispatch("api/events", {
                    type: "ONBOARDING",
                    onboarding: {
                        step: this.$tours["guidedTour"].currentStep._value,
                        action: "execute",
                    },
                    page: pageFromRoute(this.$router.currentRoute.value)
                });

                this.$store.dispatch("api/events", {
                    type: "ONBOARDING",
                    onboarding: {
                        step: this.$tours["guidedTour"].currentStep._value,
                        action: "finish",
                    },
                    page: pageFromRoute(this.$router.currentRoute.value)
                });

                localStorage.setItem("tourDoneOrSkip", "true");

                this.$store.commit("core/setGuidedProperties", {
<<<<<<< HEAD
                    tourStarted:false,
                    flowSource: "",
=======
                    tourStarted: false,
                    flowSource: undefined,
>>>>>>> 09ab5b96
                    saveFlow: false,
                    executeFlow: false,
                    validateInputs: false,
                    monacoRange: undefined,
                    monacoDisableRange: undefined
                });

                return this.$tours["guidedTour"].finish();
            },
            onFileChange(input, e) {
                if (!e.target) {
                    return;
                }

                const files = e.target.files || e.dataTransfer.files;
                if (!files.length) {
                    return;
                }
                this.inputs[input.name] = e.target.files[0];
            },
            state(input) {
                const required = input.required === undefined ? true : input.required;

                if (!required && input.value === undefined) {
                    return null;
                }

                if (required && input.value === undefined) {
                    return false;
                }

                return true;
            }
        },
        watch: {
            guidedProperties: {
                handler() {
                    if (this.guidedProperties.validateInputs) {
                        this.onSubmit(this.$refs.form);
                    }
                },
                deep: true
            }
        }
    };
</script><|MERGE_RESOLUTION|>--- conflicted
+++ resolved
@@ -178,13 +178,8 @@
                 localStorage.setItem("tourDoneOrSkip", "true");
 
                 this.$store.commit("core/setGuidedProperties", {
-<<<<<<< HEAD
-                    tourStarted:false,
-                    flowSource: "",
-=======
                     tourStarted: false,
                     flowSource: undefined,
->>>>>>> 09ab5b96
                     saveFlow: false,
                     executeFlow: false,
                     validateInputs: false,
