<template>
    <el-row class="flex-grow-1 outputs">
        <el-col
            :xs="24"
            :sm="24"
            :md="multipleSelected || selectedValue ? 16 : 24"
            :lg="multipleSelected || selectedValue ? 16 : 24"
            :xl="multipleSelected || selectedValue ? 18 : 24"
            class="d-flex flex-column"
        >
            <el-cascader-panel
                ref="cascader"
                v-model="selected"
                :options="outputs"
                :border="false"
                class="flex-grow-1 overflow-x-auto cascader"
                @expand-change="() => scrollRight()"
            >
                <template #default="{data}">
                    <div
                        v-if="data.heading"
                        @click="expandedValue = data.path"
                        class="pe-none d-flex fs-5"
                    >
                        <component :is="data.component" class="me-2" />
                        <span>{{ data.label }}</span>
                    </div>

                    <div
                        v-else
                        @click="expandedValue = data.path"
                        class="w-100 d-flex justify-content-between"
                    >
                        <div class="pe-5 d-flex task">
                            <TaskIcon
                                v-if="data.icon"
                                :icons="allIcons"
                                :cls="icons[data.taskId]"
                                only-icon
                            />
                            <span :class="{'ms-3': data.icon}">{{
                                data.label
                            }}</span>
                        </div>
                        <code>
                            <span
                                :class="{
                                    regular: processedValue(data).regular,
                                }"
                            >
                                {{ processedValue(data).label }}
                            </span>
                        </code>
                    </div>
                </template>
            </el-cascader-panel>
        </el-col>
        <el-col
            v-if="multipleSelected || selectedValue"
            :xs="24"
            :sm="24"
            :md="8"
            :lg="8"
            :xl="6"
            class="d-flex wrapper"
        >
            <div @mousedown.prevent.stop="dragSidebar" class="slider" />
            <div class="w-100 overflow-auto p-3">
                <div class="d-flex justify-content-between pe-none fs-5 values">
                    <code class="d-block">
                        {{ selectedNode()?.label ?? "Value" }}
                    </code>
                </div>

                <el-collapse
                    v-model="debugCollapse"
                    class="mb-3 debug bordered"
                >
                    <el-collapse-item name="debug">
                        <template #title>
                            <span>{{ t("eval.title") }}</span>
                        </template>

                        <div class="d-flex flex-column p-3 debug">
                            <editor
                                ref="debugEditor"
                                :full-height="false"
                                :input="true"
                                :navbar="false"
                                :model-value="computedDebugValue"
                                @confirm="onDebugExpression($event)"
                                class="w-100"
                            />

                            <el-button
                                type="primary"
                                @click="
                                    onDebugExpression(
                                        debugEditor.editor.getValue(),
                                    )
                                "
                                class="mt-3"
                            >
                                {{ t("eval.title") }}
                            </el-button>

                            <editor
                                v-if="debugExpression"
                                :read-only="true"
                                :input="true"
                                :full-height="false"
                                :navbar="false"
                                :minimap="false"
                                :model-value="debugExpression"
                                :lang="isJSON ? 'json' : ''"
                                class="mt-3"
                            />
                        </div>
                    </el-collapse-item>
                </el-collapse>

                <el-alert
                    v-if="debugError"
                    type="error"
                    :closable="false"
                    class="overflow-auto"
                >
                    <p>
                        <strong>{{ debugError }}</strong>
                    </p>
                    <div class="my-2">
                        <CopyToClipboard
                            :text="debugError"
                            label="Copy Error"
                            class="d-inline-block me-2"
                        />
                        <CopyToClipboard
                            :text="debugStackTrace"
                            label="Copy Stack Trace"
                            class="d-inline-block"
                        />
                    </div>
                    <pre class="mb-0" style="overflow: scroll">{{
                        debugStackTrace
                    }}</pre>
                </el-alert>

                <VarValue
                    v-if="displayVarValue()"
                    :value="selectedValue"
                    :execution="execution"
                />
                <SubFlowLink
                    v-if="selectedNode().label === 'executionId'"
                    :execution-id="selectedNode().value"
                />
            </div>
        </el-col>
    </el-row>
</template>

<script setup lang="ts">
    import {ref, computed, shallowRef, onMounted} from "vue";
    import {ElTree} from "element-plus";

    import {useStore} from "vuex";
    const store = useStore();

    import {useI18n} from "vue-i18n";
    const {t} = useI18n({useScope: "global"});

    import {apiUrl} from "override/utils/route";

    import CopyToClipboard from "../../layout/CopyToClipboard.vue";

    import Editor from "../../inputs/Editor.vue";
    const debugCollapse = ref("");
    const debugEditor = ref(null);
    const debugExpression = ref("");
    const computedDebugValue = computed(() => {
<<<<<<< HEAD
        const formatTask = (task) => {
            if (!task) return "";
            return task.includes("-") ? `["${task}"]` : `.${task}`;
        };

        const formatPath = (path) => {
            if (!path.includes("-")) return `.${path}`;

            const bracketIndex = path.indexOf("[");
            const task = path.substring(0, bracketIndex);
            const rest = path.substring(bracketIndex);

            return `["${task}"]${rest}`;
        }

        let task = selectedTask()?.taskId;
        if (!task) return "";

        let path = expandedValue.value;
        if (!path) return `{{ outputs${formatTask(task)} }}`;

        return `{{ outputs${formatPath(path)} }}`;
=======
        const task = selectedTask()?.taskId;
        if (!task) return "";

        const path = expandedValue.value;
        if (!path) return `{{ outputs.${task} }}`;

        return `{{ outputs.${path} }}`;
>>>>>>> 797b2148
    });

    // TODO: To be implemented properly
    const dragSidebar = () => {};

    const debugError = ref("");
    const debugStackTrace = ref("");
    const isJSON = ref(false);
    const selectedTask = () => {
        const filter = selected.value?.length
            ? selected.value[0]
            : (cascader.value as any).menuList?.[0]?.panel?.expandingNode?.label;
        const taskRunList = [...execution.value.taskRunList];
        return taskRunList.find((e) => e.taskId === filter);
    };
    const onDebugExpression = (expression) => {
        const taskRun = selectedTask();

        if (!taskRun) return;

        const URL = `${apiUrl(store)}/executions/${taskRun?.executionId}/eval/${taskRun.id}`;
        store.$http
            .post(URL, expression, {headers: {"Content-type": "text/plain"}})
            .then((response) => {
                try {
                    const parsedResult = JSON.parse(response.data.result);
                    const debugOutput = JSON.stringify(parsedResult, "  ", 2);
                    debugExpression.value = debugOutput;

                    selected.value.push(debugOutput);

                    isJSON.value = true;
                } catch (e) {
                    debugExpression.value = response.data.result;

                    // Parsing failed, therefore, copy raw result
                    if (response.status === 200)
                        selected.value.push(response.data.result);
                }

                debugError.value = response.data.error;
                debugStackTrace.value = response.data.stackTrace;
            });
    };

    import VarValue from "../VarValue.vue";
    import SubFlowLink from "../../flows/SubFlowLink.vue";

    import TaskIcon from "@kestra-io/ui-libs/src/components/misc/TaskIcon.vue";

    import TimelineTextOutline from "vue-material-design-icons/TimelineTextOutline.vue";
    import TextBoxSearchOutline from "vue-material-design-icons/TextBoxSearchOutline.vue";

    const cascader = ref<InstanceType<typeof ElTree> | null>(null);
    const scrollRight = () =>
        setTimeout(
            () =>
                ((cascader.value as any).$el.scrollLeft = (
                    cascader.value as any
                ).$el.offsetWidth),
            10,
        );
    const multipleSelected = computed(
        () => (cascader.value as any)?.menus?.length > 1,
    );

    const execution = computed(() => store.state.execution.execution);

    function isValidURL(url) {
        try {
            new URL(url);
            return true;
        } catch (e) {
            return false;
        }
    }

    const processedValue = (data) => {
        const regular = false;

        if (!data.value && !data.children?.length) {
            return {label: data.value, regular};
        } else if (data?.children?.length) {
            const message = (length) => ({label: `${length} items`, regular});
            const length = data.children.length;

            return data.children[0].isFirstPass
                ? message(length - 1)
                : message(length);
        }

        // Check if the value is a valid URL and not an internal "kestra:///" link
        if (isValidURL(data.value)) {
            return data.value.startsWith("kestra:///")
                ? {label: "Internal link", regular}
                : {label: "External link", regular};
        }

        return {label: trim(data.value), regular: true};
    };

    const expandedValue = ref([]);
    const selected = ref<string[]>([]);

    onMounted(() => {
        const task = outputs.value?.[1];
        if (!task) return;

        selected.value = [task.value];
        expandedValue.value = task.value;

        const child = task.children?.[1];
        if (child) {
            selected.value.push(child.value);
            expandedValue.value = child.path;

            const grandChild = child.children?.[1];
            if (grandChild) {
                selected.value.push(grandChild.value);
                expandedValue.value = grandChild.path;
            }
        }

        debugCollapse.value = "debug";
    });

    const selectedValue = computed(() => {
        if (selected.value?.length)
            return selected.value[selected.value.length - 1];
        return undefined;
    });
    const selectedNode = () => {
        const node = cascader.value?.getCheckedNodes();

        if (!node?.length) return {label: undefined, value: undefined};

        const {label, value} = node[0];

        return {label, value};
    };

    const transform = (o, isFirstPass, path = "") => {
        const result = Object.keys(o).map((key) => {
            const value = o[key];
            const isObject = typeof value === "object" && value !== null;

            const currentPath = `${path}["${key}"]`;

            // If the value is an array with exactly one element, use that element as the value
            if (Array.isArray(value) && value.length === 1) {
                return {
                    label: key,
                    value: value[0],
                    children: [],
                    path: currentPath,
                };
            }

            return {
                label: key,
                value: isObject && !Array.isArray(value) ? key : value,
                children: isObject ? transform(value, false, currentPath) : [],
                path: currentPath,
            };
        });

        if (isFirstPass) {
            const OUTPUTS = {
                label: t("outputs"),
                heading: true,
                component: shallowRef(TextBoxSearchOutline),
                isFirstPass: true,
                path: path,
            };
            result.unshift(OUTPUTS);
        }

        return result;
    };
    const outputs = computed(() => {
        const tasks = store.state.execution?.execution?.taskRunList?.map((task) => {
            return {
                label: task.taskId,
                value: task.taskId,
                ...task,
                icon: true,
                children: task?.outputs
                    ? transform(task.outputs, true, task.taskId)
                    : [],
            };
        });

        const HEADING = {
            label: t("tasks"),
            heading: true,
            component: shallowRef(TimelineTextOutline),
        };
        tasks?.unshift(HEADING);

        return tasks;
    });

    const allIcons = computed(() => store.state.plugin.icons);
    const icons = computed(() => {
        // TODO: https://github.com/kestra-io/kestra/issues/5643
        const getTaskIcons = (tasks, mapped) => {
            tasks.forEach((task) => {
                mapped[task.id] = task.type;
                if (task.tasks && task.tasks.length > 0) {
                    getTaskIcons(task.tasks, mapped);
                }
            });
        };

        const mapped = {};

        getTaskIcons(store.state.execution?.flow?.tasks || [], mapped);

        return mapped;
    });

    const trim = (value) =>
        typeof value !== "string" || value.length < 16
            ? value
            : `${value.substring(0, 16)}...`;
    const isFile = (value) =>
        typeof value === "string" && value.startsWith("kestra:///");
    const displayVarValue = () =>
        isFile(selectedValue.value) ||
        selectedValue.value !== debugExpression.value;
</script>

<style lang="scss">
.outputs {
    .el-scrollbar.el-cascader-menu:nth-of-type(-n + 2) ul li:first-child,
    .values {
        pointer-events: none;
        margin: 0.75rem 0 1.25rem 0;
    }

    .debug {
        background: var(--bs-gray-100);
    }

    .bordered {
        border: 1px solid var(--bs-border-color);
    }

    .bordered > .el-collapse-item {
        margin-bottom: 0px !important;
    }

    .cascader {
        &::-webkit-scrollbar {
            height: 5px;
        }

        &::-webkit-scrollbar-track {
            background: var(--card-bg);
        }

        &::-webkit-scrollbar-thumb {
            background: var(--bs-primary);
            border-radius: 0px;
        }
    }

    .wrapper {
        background: var(--card-bg);
    }

    .el-cascader-menu {
        min-width: 300px;
        max-width: 300px;

        &:last-child {
            border-right: 1px solid var(--bs-border-color);
        }

        .el-cascader-menu__wrap {
            height: 100%;
        }

        & .el-cascader-node {
            height: 36px;
            line-height: 36px;
            font-size: var(--el-font-size-small);
            color: var(--el-text-color-regular);

            &[aria-haspopup="false"] {
                padding-right: 0.5rem !important;
            }

            &:hover {
                background-color: var(--bs-border-color);
            }

            &.in-active-path,
            &.is-active {
                background-color: var(--bs-border-color);
                font-weight: normal;
            }

            .el-cascader-node__prefix {
                display: none;
            }

            .task .wrapper {
                align-self: center;
                height: var(--el-font-size-small);
                width: var(--el-font-size-small);
            }

            code span.regular {
                color: var(--el-text-color-regular);
            }
        }
    }
}

.slider {
    flex: 0 0 3px;
    border-radius: 0.15rem;
    margin: 0 4px;
    background-color: var(--bs-border-color);
    border: none;
    cursor: col-resize;
    user-select: none; /* disable selection */

    &:hover {
        background-color: var(--bs-secondary);
    }
}
</style><|MERGE_RESOLUTION|>--- conflicted
+++ resolved
@@ -178,7 +178,6 @@
     const debugEditor = ref(null);
     const debugExpression = ref("");
     const computedDebugValue = computed(() => {
-<<<<<<< HEAD
         const formatTask = (task) => {
             if (!task) return "";
             return task.includes("-") ? `["${task}"]` : `.${task}`;
@@ -201,15 +200,6 @@
         if (!path) return `{{ outputs${formatTask(task)} }}`;
 
         return `{{ outputs${formatPath(path)} }}`;
-=======
-        const task = selectedTask()?.taskId;
-        if (!task) return "";
-
-        const path = expandedValue.value;
-        if (!path) return `{{ outputs.${task} }}`;
-
-        return `{{ outputs.${path} }}`;
->>>>>>> 797b2148
     });
 
     // TODO: To be implemented properly
