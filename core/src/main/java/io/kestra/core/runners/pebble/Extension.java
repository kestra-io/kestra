package io.kestra.core.runners.pebble;

import io.kestra.core.runners.pebble.functions.*;
import io.micronaut.core.annotation.Nullable;
import io.pebbletemplates.pebble.extension.*;
import io.pebbletemplates.pebble.operator.Associativity;
import io.pebbletemplates.pebble.operator.BinaryOperator;
import io.pebbletemplates.pebble.operator.BinaryOperatorImpl;
import io.pebbletemplates.pebble.operator.UnaryOperator;
import io.pebbletemplates.pebble.tokenParser.TokenParser;
import io.kestra.core.runners.pebble.expression.NullCoalescingExpression;
import io.kestra.core.runners.pebble.filters.*;
import io.kestra.core.runners.pebble.tests.JsonTest;

import java.util.ArrayList;
import java.util.HashMap;
import java.util.List;
import java.util.Map;

import jakarta.inject.Inject;
import jakarta.inject.Singleton;

import static io.pebbletemplates.pebble.operator.BinaryOperatorType.NORMAL;

@Singleton
public class Extension extends AbstractExtension {
    @Inject
    private SecretFunction secretFunction;

    @Inject
    private ReadFileFunction readFileFunction;

    @Inject
    @Nullable
    private RenderFunction renderFunction;

    @Override
    public List<TokenParser> getTokenParsers() {
        return null;
    }

    @Override
    public List<UnaryOperator> getUnaryOperators() {
        return null;
    }

    @Override
    public List<BinaryOperator> getBinaryOperators() {
        List<BinaryOperator> operators = new ArrayList<>();

        operators.add(new BinaryOperatorImpl("??", 120, NullCoalescingExpression::new, NORMAL, Associativity.LEFT));

        return operators;
    }

    @Override
    public Map<String, Filter> getFilters() {
        Map<String, Filter> filters = new HashMap<>();

        filters.put("chunk", new ChunkFilter());
        filters.put("className", new ClassNameFilter());
        filters.put("date", new DateFilter());
        filters.put("dateAdd", new DateAddFilter());
        filters.put("timestamp", new TimestampFilter());
        filters.put("timestampMicro", new TimestampMicroFilter());
        filters.put("timestampNano", new TimestampNanoFilter());
        filters.put("jq", new JqFilter());
        filters.put("json", new JsonFilter());
        filters.put("keys", new KeysFilter());
        filters.put("number", new NumberFilter());
        filters.put("urldecode", new UrlDecoderFilter());
        filters.put("slugify", new SlugifyFilter());
        filters.put("substringBefore", new SubstringBeforeFilter());
        filters.put("substringBeforeLast", new SubstringBeforeLastFilter());
        filters.put("substringAfter", new SubstringAfterFilter());
        filters.put("substringAfterLast", new SubstringAfterLastFilter());
        filters.put("flatten",new FlattenFilter());
<<<<<<< HEAD
=======
        filters.put("indent",new IndentFilter());
        filters.put("nindent",new NindentFilter());
>>>>>>> 66b2101b
        filters.put("yaml",new YamlFilter());
        return filters;
    }

    @Override
    public Map<String, Test> getTests() {
        Map<String, Test> tests = new HashMap<>();

        tests.put("json", new JsonTest());

        return tests;
    }

    @Override
    public Map<String, Function> getFunctions() {
        Map<String, Function> functions = new HashMap<>();

        functions.put("now", new NowFunction());
        functions.put("json", new JsonFunction());
        functions.put("currentEachOutput", new CurrentEachOutputFunction());
        functions.put("secret", secretFunction);
        functions.put("read", readFileFunction);
        if (this.renderFunction != null) {
            functions.put("render", renderFunction);
        }
        functions.put("encrypt", new EncryptFunction());
        functions.put("decrypt", new DecryptFunction());
        functions.put("yaml", new YamlFunction());

        return functions;
    }

    @Override
    public Map<String, Object> getGlobalVariables() {
        return null;
    }

    @Override
    public List<NodeVisitorFactory> getNodeVisitors() {
        return null;
    }
}

<|MERGE_RESOLUTION|>--- conflicted
+++ resolved
@@ -75,11 +75,8 @@
         filters.put("substringAfter", new SubstringAfterFilter());
         filters.put("substringAfterLast", new SubstringAfterLastFilter());
         filters.put("flatten",new FlattenFilter());
-<<<<<<< HEAD
-=======
         filters.put("indent",new IndentFilter());
         filters.put("nindent",new NindentFilter());
->>>>>>> 66b2101b
         filters.put("yaml",new YamlFilter());
         return filters;
     }
