--- conflicted
+++ resolved
@@ -21,12 +21,9 @@
             @keyup.enter="() => handleEnterKey(select?.hoverOption?.value)"
             @remove-tag="(item) => removeItem(item)"
             @visible-change="(visible) => dropdownClosedCallback(visible)"
-<<<<<<< HEAD
             @clear="handleClear"
-=======
             @focus="handleFocus"
             @blur="handleBlur"
->>>>>>> ccfce4a6
         >
             <template #label="{value}">
                 <Label :option="value" />
@@ -199,17 +196,14 @@
         }
     };
 
-<<<<<<< HEAD
     const handleClear = () => {
         // Clear the current value
         current.value = [];
         triggerSearch(); // To trigger a search after clearing
     };
-=======
     const isFocused = ref(false);
     const handleFocus = () => (isFocused.value = true);
     const handleBlur = () => (isFocused.value = false);
->>>>>>> ccfce4a6
 
     const filterCallback = (option) => {
         if (!option.value) {
