<template>
    <top-nav-bar :title="routeInfo.title" />

    <Wrapper>
        <Block :heading="$t('settings.blocks.configuration.label')">
            <template #content>
                <Row>
                    <Column :label="$t('settings.blocks.configuration.fields.language')">
                        <el-select :model-value="lang" @update:model-value="onLang">
                            <el-option
                                v-for="item in langOptions"
                                :key="item.value"
                                :label="item.text"
                                :value="item.value"
                            />
                        </el-select>
                    </Column>
                    <Column v-if="allowDefaultNamespace" :label="$t('settings.blocks.configuration.fields.default_namespace')">
                        <namespace-select data-type="flow" :value="defaultNamespace" @update:model-value="onNamespaceSelect" />
                    </Column>

                    <Column :label="$t('settings.blocks.configuration.fields.log_level')">
                        <log-level-selector clearable :value="defaultLogLevel" @update:model-value="onLevelChange" />
                    </Column>

                    <Column :label="$t('settings.blocks.configuration.fields.log_display')">
                        <el-select :model-value="logDisplay" @update:model-value="onLogDisplayChange">
                            <el-option
                                v-for="item in logDisplayOptions"
                                :key="item.value"
                                :label="item.text"
                                :value="item.value"
                            />
                        </el-select>
                    </Column>

                    <Column :label="$t('settings.blocks.configuration.fields.execute_flow')">
                        <el-select :model-value="executeFlowBehaviour" @update:model-value="onExecuteFlowBehaviourChange">
                            <el-option
                                v-for="item in Object.values(executeFlowBehaviours)"
                                :key="item"
                                :label="$t(`open in ${item}`)"
                                :value="item"
                            />
                        </el-select>
                    </Column>
                </Row>
            </template>
        </Block>

        <Block :heading="$t('settings.blocks.theme.label')">
            <template #content>
                <Row>
                    <Column :label="$t('settings.blocks.theme.fields.mode')">
                        <el-select :model-value="theme" @update:model-value="onTheme">
                            <el-option
                                v-for="item in themesOptions"
                                :key="item.value"
                                :label="item.text"
                                :value="item.value"
                            />
                        </el-select>
                    </Column>
                </Row>

                <Row>
                    <Column :label="$t('settings.blocks.theme.fields.editor_theme')">
                        <el-select :model-value="editorTheme" @update:model-value="onEditorTheme">
                            <el-option
                                v-for="item in editorThemesOptions"
                                :key="item.value"
                                :label="item.text"
                                :value="item.value"
                            />
                        </el-select>
                    </Column>

                    <Column :label="$t('settings.blocks.theme.fields.editor_font_size')">
                        <el-input-number
                            :model-value="editorFontSize"
                            @update:model-value="onFontSize"
                            controls-position="right"
                            :min="1"
                            :max="50"
                        />
                    </Column>

                    <Column :label="$t('settings.blocks.theme.fields.editor_font_family')">
                        <el-select :model-value="editorFontFamily" @update:model-value="onFontFamily">
                            <el-option
                                v-for="item in fontFamilyOptions"
                                :key="item.value"
                                :label="item.text"
                                :value="item.value"
                            />
                        </el-select>
                    </Column>
                </Row>

                <Row>
                    <Column :overrides="{sm: 24, md: 24, lg: 24, xl: 24}" :label="$t('settings.blocks.theme.fields.editor_folding_stratgy')">
                        <el-switch :aria-label="$t('Fold auto')" :model-value="autofoldTextEditor" @update:model-value="onAutofoldTextEditor" />
                    </Column>
                </Row>

                <Row>
                    <Column :label="$t('settings.blocks.theme.fields.environment_name')">
                        <el-input
                            v-model="envName"
                            @change="onEnvNameChange"
                            :placeholder="$t('name')"
                            clearable
                        />
                    </Column>

                    <Column :label="$t('settings.blocks.theme.fields.environment_color')">
                        <el-color-picker
                            v-model="envColor"
                            @change="onEnvColorChange"
                            show-alpha
                        />
                    </Column>
                </Row>
            </template>
        </Block>

        <Block :heading="$t('settings.blocks.localization.label')" :note="$t('settings.blocks.localization.note')">
            <template #content>
                <Row>
                    <Column :label="$t('settings.blocks.localization.fields.time_zone')">
                        <el-select :model-value="timezone" @update:model-value="onTimezone" filterable>
                            <el-option
                                v-for="item in zonesWithOffset"
                                :key="item.zone"
                                :label="`${item.zone} (UTC${item.offset === 0 ? '' : item.formattedOffset})`"
                                :value="item.zone"
                            />
                        </el-select>
                    </Column>

                    <Column :label="$t('settings.blocks.localization.fields.date_format')">
                        <el-select :model-value="dateFormat" @update:model-value="onDateFormat">
                            <el-option
                                v-for="item in dateFormats"
                                :key="timezone + item.value"
                                :label="$filters.date(now, item.value)"
                                :value="item.value"
                            />
                        </el-select>
                    </Column>
                </Row>
            </template>
        </Block>

        <Block :heading="$t('settings.blocks.export.label')" v-if="canReadFlows || canReadTemplates" last>
            <template #content>
                <Row>
                    <Column>
                        <el-button v-if="canReadFlows" :icon="Download" @click="exportFlows()" class="w-100">
                            {{ $t("settings.blocks.export.fields.flows") }}
                        </el-button>
                    </Column>
                    <Column>
                        <el-button v-if="canReadTemplates" :icon="Download" @click="exportTemplates()" :hidden="!configs?.isTemplateEnabled" class="w-100">
                            {{ $t("settings.blocks.export.fields.templates") }}
                        </el-button>
                    </Column>
                </Row>
            </template>
        </Block>
    </Wrapper>
</template>

<script setup>
    import Download from "vue-material-design-icons/Download.vue";
    import {executeFlowBehaviours} from "../../utils/constants";
</script>

<script>
    import RouteContext from "../../mixins/routeContext";
    import TopNavBar from "../../components/layout/TopNavBar.vue";
    import NamespaceSelect from "../../components/namespace/NamespaceSelect.vue";
    import LogLevelSelector from "../../components/logs/LogLevelSelector.vue";
    import Utils from "../../utils/utils";
    import {mapGetters, mapState, useStore} from "vuex";
    import permission from "../../models/permission";
    import action from "../../models/action";
    import {logDisplayTypes, storageKeys} from "../../utils/constants";

    import Wrapper from "./components/Wrapper.vue"
    import Block from "./components/block/Block.vue"
    import Row from "./components/block/Row.vue"
    import Column from "./components/block/Column.vue"

    export const DATE_FORMAT_STORAGE_KEY = "dateFormat";
    export const TIMEZONE_STORAGE_KEY = "timezone";
    export default {
        mixins: [RouteContext],
        components: {
            NamespaceSelect,
            LogLevelSelector,
            TopNavBar,

            Wrapper,
            Block,
            Row,
            Column
        },
        props: {
            allowDefaultNamespace: {
                type: Boolean,
                default: true
            }
        },
        data() {
            return {
                defaultNamespace: undefined,
                defaultLogLevel: undefined,
                lang: undefined,
                theme: undefined,
                editorTheme: undefined,
                dateFormat: undefined,
                timezone: undefined,
                zonesWithOffset: this.$moment.tz.names().map((zone) => {
                    const timezoneMoment = this.$moment.tz(zone);
                    return {
                        zone,
                        offset: timezoneMoment.utcOffset(),
                        formattedOffset: timezoneMoment.format("Z")
                    };
                }).sort((a, b) => a.offset - b.offset),
                autofoldTextEditor: undefined,
                guidedTour: undefined,
                logDisplay: undefined,
                editorFontSize: undefined,
                editorFontFamily: undefined,
                executeFlowBehaviour: undefined,
                now: this.$moment(),
                envName: undefined,
                envColor: undefined
            };
        },
        created() {
            const darkTheme = document.getElementsByTagName("html")[0].className.indexOf("dark") >= 0;
            const store = useStore();

            this.defaultNamespace = localStorage.getItem("defaultNamespace") || "";
            this.defaultLogLevel = localStorage.getItem("defaultLogLevel") || "INFO";
            this.lang = Utils.getLang();
            this.theme = localStorage.getItem("theme") || "light";
            this.editorTheme = localStorage.getItem("editorTheme") || (darkTheme ? "dark" : "vs");
            this.dateFormat = localStorage.getItem(DATE_FORMAT_STORAGE_KEY) || "llll";
            this.timezone = localStorage.getItem(TIMEZONE_STORAGE_KEY) || this.$moment.tz.guess();
            this.autofoldTextEditor = localStorage.getItem("autofoldTextEditor") === "true";
            this.guidedTour = localStorage.getItem("tourDoneOrSkip") === "true";
            this.logDisplay = localStorage.getItem("logDisplay") || logDisplayTypes.DEFAULT;
            this.editorFontSize = parseInt(localStorage.getItem("editorFontSize")) || 12;
            this.editorFontFamily = localStorage.getItem("editorFontFamily") || "'Source Code Pro', monospace";
            this.executeFlowBehaviour = localStorage.getItem("executeFlowBehaviour") || "same tab";
            this.envName = store.getters["layout/envName"] || this.configs?.environment?.name;
            this.envColor = store.getters["layout/envColor"] || this.configs?.environment?.color;
        },
        methods: {
            onNamespaceSelect(value) {
                this.defaultNamespace = value;

                if (value) {
                    localStorage.setItem("defaultNamespace", value)
                } else {
                    localStorage.removeItem("defaultNamespace")
                }
                this.$toast().saved(this.$t("settings.label"), undefined, {multiple: true});
            },
            onLevelChange(value) {
                this.defaultLogLevel = value;

                if (value) {
                    localStorage.setItem("defaultLogLevel", value)
                } else {
                    localStorage.removeItem("defaultLogLevel")
                }
                this.$toast().saved(this.$t("settings.label"), undefined, {multiple: true});
            },
            onLang(value) {
                localStorage.setItem("lang", value);
                this.$moment.locale(value);
                this.$i18n.locale = value;
                this.lang = value;
                this.$toast().saved(this.$t("settings.label"), undefined, {multiple: true});
            },
            onTheme(value) {
                Utils.switchTheme(value)
                this.theme = value;
                this.$toast().saved(this.$t("settings.label"), undefined, {multiple: true});
            },
            onDateFormat(value) {
                localStorage.setItem(DATE_FORMAT_STORAGE_KEY, value);
                this.dateFormat = value;
                this.$toast().saved(this.$t("settings.label"), undefined, {multiple: true});
            },
            onTimezone(value) {
                localStorage.setItem(TIMEZONE_STORAGE_KEY, value);
                this.timezone = value;
                this.$toast().saved(this.$t("settings.label"), undefined, {multiple: true});
            },
            onEditorTheme(value) {
                localStorage.setItem("editorTheme", value);
                this.editorTheme = value;
                this.$toast().saved(this.$t("settings.label"), undefined, {multiple: true});
            },
            onAutofoldTextEditor(value) {
                localStorage.setItem("autofoldTextEditor", value);
                this.autofoldTextEditor = value;
                this.$toast().saved(this.$t("settings.label"), undefined, {multiple: true});
            },
            exportFlows() {
                return this.$store
                    .dispatch("flow/exportFlowByQuery", {})
                    .then(_ => {
                        this.$toast().success(this.$t("flows exported"));
                    })
            },
            exportTemplates() {
                return this.$store
                    .dispatch("template/exportTemplateByQuery", {})
                    .then(_ => {
                        this.$toast().success(this.$t("templates exported"));
                    })
            },
            onLogDisplayChange(value) {
                localStorage.setItem("logDisplay", value);
                this.logDisplay = value;
                this.$toast().saved(this.$t("settings.label"), undefined, {multiple: true});
            },
            onFontSize(value) {
                localStorage.setItem("editorFontSize", value);
                this.editorFontSize = value;
                this.$toast().saved(this.$t("settings.label"), undefined, {multiple: true});
            },
            onFontFamily(value) {
                localStorage.setItem("editorFontFamily", value);
                this.editorFontFamily = value;
                this.$toast().saved(this.$t("settings.label"), undefined, {multiple: true});
            },
            onEnvNameChange(value) {
                if (value !== this.configs?.environment?.name) {
                    this.$store.commit("layout/setEnvName", value);
                }

                this.$toast().saved(this.$t("settings.label"), undefined, {multiple: true});
            },
            onEnvColorChange(value) {
                if (value !== this.configs?.environment?.color) {
                    this.$store.commit("layout/setEnvColor", value);
                }

                this.$toast().saved(this.$t("settings.label"), undefined, {multiple: true});
            },
            onExecuteFlowBehaviourChange(value) {
                this.executeFlowBehaviour = value;

                localStorage.setItem(storageKeys.EXECUTE_FLOW_BEHAVIOUR, value);

                this.$toast().saved(this.$t("settings.label"), undefined, {multiple: true});
            }
        },
        computed: {
            ...mapState("auth", ["user"]),
            ...mapGetters("misc", ["configs"]),
            routeInfo() {
                return {
                    title: this.$t("settings.label")
                };
            },
            langOptions() {
                return [
                    {value: "en", text: "English"},
<<<<<<< HEAD
                    {value: "fr", text: "Français"},
                    {value: "zh_CN", text: "简体中文"}
=======
                    {value: "fr", text: "French"},
                    {value: "de", text: "German"},
                    {value: "pl", text: "Polish"}
>>>>>>> bcc9c4ba
                ];
            },
            themesOptions() {
                return [
                    {value: "light", text: "Light"},
                    {value: "dark", text: "Dark"}
                ]
            },
            editorThemesOptions() {
                return  [
                    {value: "vs", text: "Light"},
                    {value: "dark", text: "Dark"}
                ]
            },
            dateFormats() {
                return  [
                    {value: "YYYY-MM-DDTHH:mm:ssZ"},
                    {value: "YYYY-MM-DD hh:mm:ss A"},
                    {value: "DD/MM/YYYY HH:mm:ss"},
                    {value: "lll"},
                    {value: "llll"},
                    {value: "LLL"},
                    {value: "LLLL"}
                ]
            },
            canReadFlows() {
                return this.user && this.user.isAllowed(permission.FLOW, action.READ);
            },
            canReadTemplates() {
                return this.user && this.user.isAllowed(permission.TEMPLATE, action.READ);
            },
            logDisplayOptions() {
                return  [
                    {value: logDisplayTypes.ERROR, text: this.$t("expand error")},
                    {value: logDisplayTypes.ALL, text: this.$t("expand all")},
                    {value: logDisplayTypes.HIDDEN, text: this.$t("collapse all")}
                ]
            },
            fontFamilyOptions() {
                // Array of font family that contains arabic language and japanese, chinese, korean languages compatible font family
                return [
                    {
                        value: "'Source Code Pro', monospace",
                        text: "Source Code Pro"
                    },
                    {
                        value: "'Courier New', monospace",
                        text: "Courier"
                    },
                    {
                        value: "'Times New Roman', serif",
                        text: "Times New Roman"
                    },
                    {
                        value: "'Book Antiqua', serif",
                        text: "Book Antiqua"
                    },
                    {
                        value: "'Times New Roman Arabic', serif",
                        text: "Times New Roman Arabic"
                    },
                    {
                        value: "'SimSun', sans-serif",
                        text: "SimSun"
                    }
                ]
            }
        }
    };
</script>
<style>
    .el-input-number {
        max-width: 20vw;
    }
</style><|MERGE_RESOLUTION|>--- conflicted
+++ resolved
@@ -375,14 +375,11 @@
             langOptions() {
                 return [
                     {value: "en", text: "English"},
-<<<<<<< HEAD
-                    {value: "fr", text: "Français"},
-                    {value: "zh_CN", text: "简体中文"}
-=======
                     {value: "fr", text: "French"},
                     {value: "de", text: "German"},
-                    {value: "pl", text: "Polish"}
->>>>>>> bcc9c4ba
+                    {value: "pl", text: "Polish"},
+                    {value: "zh_CN", text: "简体中文"}
+
                 ];
             },
             themesOptions() {
