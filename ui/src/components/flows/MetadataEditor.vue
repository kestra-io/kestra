<template>
    <el-form label-position="top">
        <el-form-item :required="true">
            <template #label>
                <code>id</code>
            </template>
            <el-input :disabled="editing" v-model="newMetadata.id" />
        </el-form-item>
        <el-form-item :required="true">
            <template #label>
                <code>namespace</code>
            </template>
            <el-input :disabled="editing" v-model="newMetadata.namespace" />
        </el-form-item>
        <el-form-item>
            <template #label>
                <div class="d-flex">
                    <code class="flex-grow-1">description</code>
                    <el-button-group size="small">
                        <el-button type="primary" @click="preview = false">
                            Edit
                        </el-button>
                        <el-button type="primary" @click="preview = true">
                            Preview
                        </el-button>
                    </el-button-group>
                </div>
            </template>
            <editor
                v-if="!preview"
                v-model="newMetadata.description"
                :navbar="false"
                :full-height="false"
                :input="true"
                lang="text"
                @update:model-value="(value) => newMetadata.description = value"
            />
            <markdown v-else :source="newMetadata.description" />
        </el-form-item>
        <el-form-item>
            <template #label>
                <code>retry</code>
            </template>
            <editor
                :model-value="newMetadata.retry"
                :navbar="false"
                :full-height="false"
                :input="true"
                lang="yaml"
                @update:model-value="(value) => newMetadata.retry = value"
            />
        </el-form-item>
        <el-form-item>
            <template #label>
                <code>labels</code>
            </template>
            <div class="d-flex w-100" v-for="(item, index) in newMetadata.labels" :key="index">
                <div class="flex-fill flex-grow-1 w-100 me-2">
                    <el-input
                        :model-value="item[0]"
                        @update:model-value="onKey(index, $event)"
                    />
                </div>
                <div class="flex-fill flex-grow-1 w-100 me-2">
                    <el-input
                        :model-value="item[1]"
                        @update:model-value="onValue(index, $event)"
                    />
                </div>
                <div class="flex-shrink-1">
                    <el-button-group class="d-flex flex-nowrap">
                        <el-button :icon="Plus" @click="addItem" />
                        <el-button
                            :icon="Minus"
                            @click="removeItem(index)"
                            :disabled="index === 0 && newMetadata.labels.length === 1"
                        />
                    </el-button-group>
                </div>
            </div>
        </el-form-item>
        <el-form-item>
            <template #label>
                <code>inputs</code>
            </template>
            <metadata-inputs v-model="newMetadata.inputs" :inputs="newMetadata.inputs" />
        </el-form-item>
        <el-form-item>
            <template #label>
                <code>outputs</code>
            </template>
            <editor
                :model-value="newMetadata.outputs"
                :navbar="false"
                :full-height="false"
                :input="true"
                lang="yaml"
                @update:model-value="(value) => newMetadata.outputs = value"
            />
        </el-form-item>
        <el-form-item>
            <template #label>
                <code>variables</code>
            </template>
            <metadata-variables v-model="newMetadata.variables" :variables="newMetadata.variables" />
        </el-form-item>
        <el-switch
            :model-value="showConcurrency"
            @update:model-value="updateConcurrency($event)"
            :active-text="$t('enable concurrency')"
        />
        <el-form-item v-if="concurrencySchema">
            <template #label>
                <code>concurrency</code>
                <br>
                <task-basic
                    :schema="concurrencySchema"
                    v-model="newMetadata.concurrency"
                    root="concurrency"
                    v-if="showConcurrency"
                />
            </template>
        </el-form-item>
        <el-form-item>
            <template #label>
                <code>taskDefaults</code>
            </template>
            <editor
                :model-value="newMetadata.taskDefaults"
                :navbar="false"
                :full-height="false"
                :input="true"
                lang="yaml"
                @update:model-value="(value) => newMetadata.taskDefaults = value"
            />
        </el-form-item>
        <el-form-item>
            <template #label>
                <code>disabled</code>
            </template>
            <div>
                <el-switch active-color="green" v-model="newMetadata.disabled" />
            </div>
        </el-form-item>
    </el-form>
</template>
<script setup>
    import Plus from "vue-material-design-icons/Plus.vue";
    import Minus from "vue-material-design-icons/Minus.vue";
    import TaskBasic from "./tasks/TaskBasic.vue";
</script>
<script>
    import {toRaw} from "vue";
    import markdown from "../layout/Markdown.vue";
    import MetadataInputs from "./MetadataInputs.vue";
    import MetadataVariables from "./MetadataVariables.vue";
    import yamlUtils from "../../utils/yamlUtils";
    import Editor from "../inputs/Editor.vue";
    import {mapState} from "vuex";

    export default {
        emits: ["update:modelValue"],
        created() {
            this.setup();
        },
        mounted() {
            this.$store
                .dispatch("plugin/loadSchemaType", {
                    type: "flow",
                })
                .then((response) => {
                    this.concurrencySchema = response.definitions["io.kestra.core.models.flows.Concurrency"]
                    this.schemas = response
                })
        },
        components: {
            markdown,
            Editor,
            MetadataInputs,
            MetadataVariables,
        },
        props: {
            metadata: {
                type: Object,
                required: true
            },
            editing: {
                type: Boolean,
                default: true
            }
        },
        data() {
            return {
                newMetadata: {
                    id: "",
                    namespace: "",
                    description: "",
                    retry: "",
                    labels: [["", undefined]],
                    inputs: [],
                    variables: [["", undefined]],
                    concurrency: {},
                    taskDefaults: "",
                    outputs: "",
                    disabled: false
                },
                concurrencySchema: null,
                schemas: {},
                preview: false,
                showConcurrency: false
            };
        },
        watch: {
            newMetadata: {
                handler() {
                    this.update();
                },
                deep: true
            }
        },
        methods: {
            setup() {
                this.newMetadata.id = this.metadata.id
                this.newMetadata.namespace = this.metadata.namespace
                this.newMetadata.description = this.metadata?.description || ""
                this.newMetadata.labels = this.metadata.labels ? Object.entries(toRaw(this.metadata.labels)) : [["", undefined]]
                this.newMetadata.inputs = this.metadata.inputs || []
                this.newMetadata.variables = this.metadata.variables ? Object.entries(toRaw(this.metadata.variables)) : [["", undefined]]
                this.newMetadata.concurrency = this.metadata.concurrency || {}
                this.newMetadata.taskDefaults = yamlUtils.stringify(this.metadata.taskDefaults) || ""
                this.newMetadata.outputs = yamlUtils.stringify(this.metadata.outputs) || ""
                this.newMetadata.disabled = this.metadata.disabled || false
<<<<<<< HEAD
                this.newMetadata.retry = yamlUtils.stringify(this.metadata.retry) || ""
=======
                console.log("h")
                this.showConcurrency = !!this.metadata.concurrency
>>>>>>> 925ce686
            },
            addItem() {
                const local = this.newMetadata.labels || [];
                local.push(["", undefined]);

                this.newMetadata.labels = local;
            },
            removeItem(x) {
                const local = this.newMetadata.labels || [];
                local.splice(x, 1);

                this.newMetadata.labels = local;
            },
            onValue(key, value) {
                const local = this.newMetadata.labels || [];
                local[key][1] = value;
                this.newMetadata.labels = local;

            },
            onKey(key, value) {
                const local = this.newMetadata.labels || [];
                local[key][0] = value;
                this.newMetadata.labels = local;
            },
            arrayToObject(array) {
                return array.reduce((obj, [key, value]) => {
                    if (key) {
                        obj[key] = value;
                    }
                    return obj;
                }, {});
            },
            update() {
                this.$emit("update:modelValue", this.cleanMetadata);
            },
            cleanConcurrency(concurrency) {
                if (concurrency?.limit === 0) {
                    return null
                }
                return concurrency
            },
            updateConcurrency(value) {
                if (value) {
                    this.newMetadata.concurrency = this.newMetadata.concurrency || {}
                } else {
                    this.newMetadata.concurrency = null
                }
                this.showConcurrency = value;
            }
        },
        computed: {
            ...mapState("plugin", ["inputSchema", "inputsType"]),
            cleanMetadata() {
                const taskDefaults = yamlUtils.parse(this.newMetadata.taskDefaults);
                const outputs = yamlUtils.parse(this.newMetadata.outputs);
                const retry = yamlUtils.parse(this.newMetadata.retry);
                const metadata = {
                    id: this.newMetadata.id,
                    namespace: this.newMetadata.namespace,
                    description: this.newMetadata.description,
                    retry: retry,
                    labels: this.arrayToObject(this.newMetadata.labels),
                    inputs: this.newMetadata.inputs.filter(e => e.id && e.type),
                    variables: this.arrayToObject(this.newMetadata.variables),
                    concurrency: this.cleanConcurrency(this.newMetadata.concurrency),
                    taskDefaults: taskDefaults,
                    outputs: outputs,
                    disabled: this.newMetadata.disabled
                }

                return metadata;
            }
        }
    };
</script>

<style lang="scss" scoped>
    :deep(label) {
        padding-right: 0;
    }
</style><|MERGE_RESOLUTION|>--- conflicted
+++ resolved
@@ -230,12 +230,8 @@
                 this.newMetadata.taskDefaults = yamlUtils.stringify(this.metadata.taskDefaults) || ""
                 this.newMetadata.outputs = yamlUtils.stringify(this.metadata.outputs) || ""
                 this.newMetadata.disabled = this.metadata.disabled || false
-<<<<<<< HEAD
                 this.newMetadata.retry = yamlUtils.stringify(this.metadata.retry) || ""
-=======
-                console.log("h")
                 this.showConcurrency = !!this.metadata.concurrency
->>>>>>> 925ce686
             },
             addItem() {
                 const local = this.newMetadata.labels || [];
