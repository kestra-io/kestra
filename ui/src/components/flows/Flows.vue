<template>
    <div v-if="ready">
        <div>
            <data-table
                @page-changed="onPageChanged"
                ref="dataTable"
                :total="total"
            >
                <template #navbar>
                    <el-form-item>
                        <search-field />
                    </el-form-item>
                    <el-form-item>
                        <namespace-select
                            data-type="flow"
                            :value="$route.query.namespace"
                            @update:model-value="onDataTableValue('namespace', $event)"
                        />
                    </el-form-item>
                </template>

                <template #top>
                    <state-global-chart
                        class="mb-4"
                        v-if="daily"
                        :ready="dailyReady"
                        :data="daily"
                    />
                    <top-line>
                        <ul>
                            <ul v-if="flowsSelection.length !== 0 && canRead">
                                <top-line-counter v-model="queryBulkAction" :selections="flowsSelection" :total="total" @update:model-value="selectAll()" />
                                <li v-if="canRead">
                                    <el-button :icon="Download" type="info" class="bulk-button" @click="exportFlows()">
                                        {{ $t('export') }}
                                    </el-button>
                                </li>
                            </ul>
                            <li class="spacer" />
                            <li>
                                <router-link :to="{name: 'flows/search'}">
                                    <el-button :icon="TextBoxSearch">
                                        {{ $t('source search') }}
                                    </el-button>
                                </router-link>
                            </li>

                            <li v-if="user && user.hasAnyAction(permission.FLOW, action.CREATE)">
                                <router-link :to="{name: 'flows/create'}">
                                    <el-button :icon="Plus" type="primary">
                                        {{ $t('create') }}
                                    </el-button>
                                </router-link>
                            </li>
                        </ul>
                    </top-line>
                </template>

                <template #table>
                    <el-table
                        :data="flows"
                        ref="table"
                        :default-sort="{prop: 'id', order: 'ascending'}"
                        stripe
                        table-layout="auto"
                        fixed
                        @row-dblclick="onRowDoubleClick"
                        @sort-change="onSort"
                        :row-class-name="rowClasses"
                        @selection-change="handleSelectionChange"
                    >
                        <el-table-column type="selection" v-if="(canRead)" />
                        <el-table-column prop="id" sortable="custom" :sort-orders="['ascending', 'descending']" :label="$t('id')">
                            <template #default="scope">
                                <router-link
                                    :to="{name: 'flows/update', params: {namespace: scope.row.namespace, id: scope.row.id}}"
                                >
                                    {{ scope.row.id }}
                                </router-link>
                                &nbsp;<markdown-tooltip
                                    :id="scope.row.namespace + '-' + scope.row.id"
                                    :description="scope.row.description"
                                    :title="scope.row.namespace + '.' + scope.row.id"
                                />
                            </template>
                        </el-table-column>

                        <el-table-column :label="$t('labels')">
                            <template #default="scope">
                                <labels :labels="scope.row.labels" />
                            </template>
                        </el-table-column>

                        <el-table-column prop="namespace" sortable="custom" :sort-orders="['ascending', 'descending']" :label="$t('namespace')" />

                        <el-table-column
                            prop="state"
                            :label="$t('execution statistics')"
                            v-if="user.hasAny(permission.EXECUTION)"
                            class-name="row-graph"
                        >
                            <template #default="scope">
                                <state-chart
                                    :duration="true"
                                    :namespace="scope.row.namespace"
                                    :flow-id="scope.row.id"
                                    v-if="dailyGroupByFlowReady"
                                    :data="chartData(scope.row)"
                                />
                            </template>
                        </el-table-column>

                        <el-table-column :label="$t('triggers')" class-name="row-action">
                            <template #default="scope">
                                <trigger-avatar :flow="scope.row" />
                            </template>
                        </el-table-column>

                        <el-table-column column-key="action" class-name="row-action">
                            <template #default="scope">
                                <router-link :to="{name: 'flows/update', params : {namespace: scope.row.namespace, id: scope.row.id}}">
                                    <kicon :tooltip="$t('details')" placement="left">
                                        <eye />
                                    </kicon>
                                </router-link>
                            </template>
                        </el-table-column>
                    </el-table>
                </template>
            </data-table>
        </div>
<<<<<<< HEAD
=======

        <bottom-line>
            <ul>
                <ul v-if="flowsSelection.length !== 0 && canRead">
                    <bottom-line-counter v-model="queryBulkAction" :selections="flowsSelection" :total="total" @update:model-value="selectAll()" />
                    <li v-if="canRead">
                        <el-button :icon="Download" type="info" class="bulk-button" @click="exportFlows()">
                            {{ $t('export') }}
                        </el-button>
                    </li>
                </ul>
                <li class="spacer" />
                <li>
                    <div class="el-input el-input-file custom-upload">
                        <div class="el-input__wrapper">
                            <label for="importFlows">
                                <Upload />
                                {{ $t('import') }}
                            </label>
                            <input
                                id="importFlows"
                                class="el-input__inner"
                                type="file"
                                @change="importFlows()"
                                ref="file"
                            >
                        </div>
                    </div>
                </li>
                <li>
                    <router-link :to="{name: 'flows/search'}">
                        <el-button :icon="TextBoxSearch">
                            {{ $t('source search') }}
                        </el-button>
                    </router-link>
                </li>
                <li v-if="user && user.hasAnyAction(permission.FLOW, action.CREATE)">
                    <router-link :to="{name: 'flows/create'}">
                        <el-button :icon="Plus" type="primary">
                            {{ $t('create') }}
                        </el-button>
                    </router-link>
                </li>
            </ul>
        </bottom-line>
>>>>>>> 3dfa53a2
    </div>
</template>

<script setup>
    import Plus from "vue-material-design-icons/Plus.vue";
    import TextBoxSearch from "vue-material-design-icons/TextBoxSearch.vue";
    import Download from "vue-material-design-icons/Download.vue";
</script>

<script>
    import {mapState} from "vuex";
    import _merge from "lodash/merge";
    import permission from "../../models/permission";
    import action from "../../models/action";
    import NamespaceSelect from "../namespace/NamespaceSelect.vue";
    import Eye from "vue-material-design-icons/Eye.vue";
    import TopLine from "../layout/TopLine.vue";
    import RouteContext from "../../mixins/routeContext";
    import DataTableActions from "../../mixins/dataTableActions";
    import RestoreUrl from "../../mixins/restoreUrl";
    import DataTable from "../layout/DataTable.vue";
    import SearchField from "../layout/SearchField.vue";
    import StateChart from "../stats/StateChart.vue";
    import StateGlobalChart from "../stats/StateGlobalChart.vue";
    import TriggerAvatar from "./TriggerAvatar.vue";
    import MarkdownTooltip from "../layout/MarkdownTooltip.vue"
    import Kicon from "../Kicon.vue"
    import Labels from "../layout/Labels.vue"
<<<<<<< HEAD
    import TopLineCounter from "../layout/TopLineCounter.vue";

=======
    import BottomLineCounter from "../layout/BottomLineCounter.vue";
    import Upload from "vue-material-design-icons/Upload.vue";
>>>>>>> 3dfa53a2
    export default {
        mixins: [RouteContext, RestoreUrl, DataTableActions],
        components: {
            NamespaceSelect,
            TopLine,
            Eye,
            DataTable,
            SearchField,
            StateChart,
            StateGlobalChart,
            TriggerAvatar,
            MarkdownTooltip,
            Kicon,
            Labels,
<<<<<<< HEAD
            TopLineCounter,
=======
            BottomLineCounter,
            Upload
>>>>>>> 3dfa53a2
        },
        data() {
            return {
                isDefaultNamespaceAllow: true,
                permission: permission,
                action: action,
                dailyGroupByFlowReady: false,
                dailyReady: false,
                flowsSelection: [],
                queryBulkAction: false,
                file: undefined,
            };
        },
        computed: {
            ...mapState("flow", ["flows", "total"]),
            ...mapState("stat", ["dailyGroupByFlow", "daily"]),
            ...mapState("auth", ["user"]),
            routeInfo() {
                return {
                    title: this.$t("flows")
                };
            },
            endDate() {
                return new Date();
            },
            startDate() {
                return this.$moment(this.endDate)
                    .add(-30, "days")
                    .toDate();
            },
            canRead() {
                return this.user && this.user.isAllowed(permission.FLOW, action.READ);
            },
        },
        methods: {
            handleSelectionChange(val) {
                if (val.length === 0) {
                    this.queryBulkAction = false
                }
                this.flowsSelection = val.map(x => {
                    return {
                        id: x.id,
                        namespace: x.namespace
                    }
                });
            },
            selectAll() {
                if (this.$refs.table.getSelectionRows().length !== this.$refs.table.data.length) {
                    this.$refs.table.toggleAllSelection();
                }
            },
            exportFlows() {
                this.$toast().confirm(
                    this.$t("flow export", {"flowCount": this.queryBulkAction ? this.total : this.flowsSelection.length}),
                    () => {
                        if (this.queryBulkAction) {
                            return this.$store
                                .dispatch("flow/exportFlowByQuery", this.loadQuery({
                                    namespace: this.$route.query.namespace ? [this.$route.query.namespace] : undefined,
                                    q: this.$route.query.q ? [this.$route.query.q] : undefined,
                                }, false))
                                .then(_ => {
                                    this.$toast().success(this.$t("flows exported"));
                                })
                        } else {
                            return this.$store
                                .dispatch("flow/exportFlowByIds", {ids: this.flowsSelection})
                                .then(_ => {
                                    this.$toast().success(this.$t("flows exported"));
                                })
                        }
                    },
                    () => {}
                )
            },
            importFlows() {
                const formData = new FormData();
                formData.append("fileUpload", this.$refs.file.files[0]);
                this.$store
                    .dispatch("flow/importFlows", formData)
                    .then(_ => {
                        this.$toast().success(this.$t("flows imported"));
                        this.loadData(() => {})
                    })
            },
            chartData(row) {
                if (this.dailyGroupByFlow && this.dailyGroupByFlow[row.namespace] && this.dailyGroupByFlow[row.namespace][row.id]) {
                    return this.dailyGroupByFlow[row.namespace][row.id];
                } else {
                    return [];
                }
            },
            loadQuery(base) {
                let queryFilter = this.queryWithFilter();

                return _merge(base, queryFilter)
            },
            loadData(callback) {
                this.dailyReady = false;

                if (this.user.hasAny(permission.EXECUTION)) {
                    this.$store
                        .dispatch("stat/daily", this.loadQuery({
                            startDate: this.$moment(this.startDate).add(-1, "day").startOf("day").toISOString(true),
                            endDate: this.$moment(this.endDate).endOf("day").toISOString(true)
                        }))
                        .then(() => {
                            this.dailyReady = true;
                        });
                }

                this.$store
                    .dispatch("flow/findFlows", this.loadQuery({
                        size: parseInt(this.$route.query.size || 25),
                        page: parseInt(this.$route.query.page || 1),
                        sort: this.$route.query.sort || "id:asc"
                    }))
                    .then(flows => {
                        this.dailyGroupByFlowReady = false;
                        callback();

                        if (flows.results && flows.results.length > 0) {
                            if (this.user && this.user.hasAny(permission.EXECUTION)) {
                                this.$store
                                    .dispatch("stat/dailyGroupByFlow", {
                                        flows: flows.results
                                            .map(flow => {
                                                return {namespace: flow.namespace, id: flow.id}
                                            }),
                                        startDate: this.$moment(this.startDate).add(-1, "day").startOf("day").toISOString(true),
                                        endDate: this.$moment(this.endDate).endOf("day").toISOString(true)
                                    })
                                    .then(() => {
                                        this.dailyGroupByFlowReady = true
                                    })
                            }
                        }
                    })
            },
            rowClasses(row) {
                return row && row.row && row.row.disabled ? "disabled" : "";
            }
        }
    };
</script>
<|MERGE_RESOLUTION|>--- conflicted
+++ resolved
@@ -38,6 +38,23 @@
                             </ul>
                             <li class="spacer" />
                             <li>
+                                <div class="el-input el-input-file custom-upload">
+                                    <div class="el-input__wrapper">
+                                        <label for="importFlows">
+                                            <Upload />
+                                            {{ $t('import') }}
+                                        </label>
+                                        <input
+                                            id="importFlows"
+                                            class="el-input__inner"
+                                            type="file"
+                                            @change="importFlows()"
+                                            ref="file"
+                                        >
+                                    </div>
+                                </div>
+                            </li>
+                            <li>
                                 <router-link :to="{name: 'flows/search'}">
                                     <el-button :icon="TextBoxSearch">
                                         {{ $t('source search') }}
@@ -129,8 +146,6 @@
                 </template>
             </data-table>
         </div>
-<<<<<<< HEAD
-=======
 
         <bottom-line>
             <ul>
@@ -144,29 +159,13 @@
                 </ul>
                 <li class="spacer" />
                 <li>
-                    <div class="el-input el-input-file custom-upload">
-                        <div class="el-input__wrapper">
-                            <label for="importFlows">
-                                <Upload />
-                                {{ $t('import') }}
-                            </label>
-                            <input
-                                id="importFlows"
-                                class="el-input__inner"
-                                type="file"
-                                @change="importFlows()"
-                                ref="file"
-                            >
-                        </div>
-                    </div>
-                </li>
-                <li>
                     <router-link :to="{name: 'flows/search'}">
                         <el-button :icon="TextBoxSearch">
                             {{ $t('source search') }}
                         </el-button>
                     </router-link>
                 </li>
+
                 <li v-if="user && user.hasAnyAction(permission.FLOW, action.CREATE)">
                     <router-link :to="{name: 'flows/create'}">
                         <el-button :icon="Plus" type="primary">
@@ -176,7 +175,6 @@
                 </li>
             </ul>
         </bottom-line>
->>>>>>> 3dfa53a2
     </div>
 </template>
 
@@ -205,13 +203,8 @@
     import MarkdownTooltip from "../layout/MarkdownTooltip.vue"
     import Kicon from "../Kicon.vue"
     import Labels from "../layout/Labels.vue"
-<<<<<<< HEAD
     import TopLineCounter from "../layout/TopLineCounter.vue";
-
-=======
-    import BottomLineCounter from "../layout/BottomLineCounter.vue";
     import Upload from "vue-material-design-icons/Upload.vue";
->>>>>>> 3dfa53a2
     export default {
         mixins: [RouteContext, RestoreUrl, DataTableActions],
         components: {
@@ -226,12 +219,8 @@
             MarkdownTooltip,
             Kicon,
             Labels,
-<<<<<<< HEAD
             TopLineCounter,
-=======
-            BottomLineCounter,
             Upload
->>>>>>> 3dfa53a2
         },
         data() {
             return {
