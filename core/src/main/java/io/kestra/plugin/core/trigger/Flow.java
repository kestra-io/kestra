--- conflicted
+++ resolved
@@ -124,11 +124,7 @@
             full = true,
             title = """
                 2) Trigger the `silver_layer` flow once the `bronze_layer` flow finishes successfully by 9 AM.
-<<<<<<< HEAD
-                
-=======
-
->>>>>>> 93393eb7
+
                 ```yaml
                 id: bronze_layer
                 namespace: company.team
