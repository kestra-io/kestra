{
  "en": {
    "id": "Id",
    "type": "Type",
    "ok": "OK",
    "close": "Close",
    "namespace": "Namespace",
    "description": "Description",
    "show description": "Show description",
    "revision": "Revision",
    "Language": "Language",
    "Set default page": "Set default page",
    "theme": "Theme",
    "flows": "Flows",
    "flow": "Flow",
    "invalid source": "Invalid source code",
    "update": "Update",
    "update ok": "is updated",
    "delete ok": "is deleted",
    "Default page": "Default page",
    "confirmation": "Confirmation",
    "delete confirm": "Are you sure to delete <code>{name}</code>?",
    "outdated revision save confirmation": {
      "confirm": "Do you want to overwrite it?",
      "update": {
        "title": "Outdated revision",
        "description": "The revision you are editing is outdated.",
        "details": "Check the Revisions tab for more details about the latest version."
      },
      "create": {
        "title": "Flow already exists",
        "description": "A Flow with the same id / namespace already exists.",
        "details": "Saving to override and force the creation of a new revision."
      }
    },
    "override": {
      "title": "You are going to override the current flow",
      "details": "Previous flow will be recoverable through the revisions tab."
    },
    "is deprecated": "is deprecated",
    "success": "Success",
    "save": "Save",
    "save task": "Save Task",
    "saved": "Successfully saved",
    "saved done": "<em>{name}</em> is successfully saved",
    "multiple saved done": "{name} have been saved",
    "delete": "Delete",
    "deleted": "Successfully deleted",
    "deleted confirm": "<em>{name}</em> is successfully deleted!",
    "Select namespace": "Namespace",
    "Add flow": "Add flow",
    "add": "Add",
    "copy": "Copy",
    "Per page": "per page",
    "new": "New",
    "edit": "Edit",
    "edit flow": "Edit flow",
    "executions": "Executions",
    "execution": "Execution",
    "details": "Details",
    "overview": "Overview",
    "gantt": "Gantt",
    "logs": "Logs",
    "duration": "Duration",
    "running duration": "Running duration",
    "queued duration": "Queued duration",
    "choose file": "Choose a file or drop it here...",
    "launch execution": "Execute",
    "warning flow with triggers": "This flow contains triggers and a manual execution will fail if this flow depends on trigger expressions.",
    "triggered": "Execution trigger",
    "triggered done": "Execution <em>{name}</em> is successfully triggered",
    "topology": "Topology",
    "date": "Date",
    "datepicker": {
      "leave empty for infinite": "Leave empty for infinite duration or type an ISO 8601 duration (example: 'P1DT1H1M1S)'",
      "duration example": "Example: 'P1DT1H1M1S'",
      "error": "Invalid duration format, must be an ISO 8601 duration (P1DT1H1M1S for eg.)",
      "custom": "Custom",
      "custom duration": "Custom duration",
      "last5minutes": "Last 5 minutes",
      "last15minutes": "Last 15 minutes",
      "last1hour": "Last 1 hour",
      "last12hours": "Last 12 hours",
      "last24hours": "Last 24 hours",
      "last48hours": "Last 48 hours",
      "last7days": "Last 7 days",
      "last30days": "Last 30 days",
      "last365days": "Last 365 days",
      "5minutes": "5 minutes",
      "15minutes": "15 minutes",
      "1hour": "1 hour",
      "12hours": "12 hours",
      "24hours": "24 hours",
      "48hours": "48 hours",
      "7days": "7 days",
      "30days": "30 days",
      "365days": "365 days",
      "never": "Never",
      "today": "Today",
      "yesterday": "Yesterday",
      "dayBeforeYesterday": "Day before yesterday",
      "thisWeek": "This week",
      "thisWeekSoFar": "This week so far",
      "previousWeek": "Previous week",
      "thisMonth": "This month",
      "thisMonthSoFar": "This month so far",
      "previousMonth": "Previous month",
      "thisYear": "This year",
      "thisYearSoFar": "This year so far",
      "previousYear": "Previous year"
    },
    "created date": "Created date",
    "updated date": "Updated date",
    "expiration date": "Expiration date",
    "started date": "Started date",
    "healthcheck date": "HealthCheck Date",
    "next execution date": "Next execution date",
    "last execution status": "Last execution status",
    "jump to...": "Jump to...",
    "source": "Source",
    "home": "Home",
    "create": "Create",
    "add flow": "Add flow",
    "from": "From",
    "to": "To",
    "search filters": {
      "saved": "Saved filters",
      "manage": "Manage search filters",
      "manage desc": "Manage saved search filters",
      "save filter": "Save filter",
      "filter name": "Filter name",
      "filters": "Filters"
    },
    "steps": "Steps",
    "state": "State",
    "search term in message": "Search term in message",
    "search": "Search",
    "search blueprint": "Search blueprints",
    "all tags": "All tags",
    "source search": "Source search",
    "filter by log level": "Filter by log level",
    "selected": "Selected",
    "task": "Task",
    "task logs": "Task logs",
    "display flow {id} executions": "Display flow {id} executions",
    "actions": "Actions",
    "select datetime": "Select a date",
    "invalid field": "Invalid field: {name}",
    "required field": "Required field",
    "error": "Error",
    "form": "Form",
    "form error": "Form error",
    "display topology for flow": "Display topology for flow",
    "cannot create topology": "Unable to create topology for flow",
    "start date": "Start date",
    "end date": "End date",
    "creation": "Creation",
    "flow creation": "Flow creation",
    "start datetime": "Start datetime",
    "end datetime": "End datetime",
    "restart": "Restart",
    "restart latest revision": "Restart latest revision",
    "restart tooltip": "Restart the execution from the <code>{state}</code> task",
    "restarted": "Execution is restarted",
    "restart confirm": "Are you sure to restart execution <code>{id}</code>?",
    "restart change revision": "You can change the revision that will be used for the new execution.",
    "replay": "Replay",
    "replay from task tooltip": "Create a similar execution starting from task <code>{taskId}</code>",
    "replay from beginning tooltip": "Create a similar execution starting from the beginning",
    "replay latest revision": "Replay using latest revision",
    "replayed": "Execution is replayed",
    "replay confirm": "Are you sure to replay this execution <code>{id}</code> and create a new one?",
    "prefill inputs": "Prefill",
    "current": "current",
    "change state": "Change state",
    "change state done": "Task state has been updated",
    "change state confirm": "Are you sure you want to change the task run state for the <code>{task}</code> task in execution <code>{id}</code>?",
    "change state hint": {
      "WARNING": [
        "The flow will be marked as WARNING.",
        "The next tasks will be executed.",
        "The error tasks will be executed."
      ],
      "FAILED": [
        "The flow will be marked as FAILED.",
        "No other task will be executed.",
        "The error tasks will be executed."
      ],
      "SUCCESS": [
        "The flow will restart as this task was successful.",
        "All the blocked tasks will be executed.",
        "The flow will be in a SUCCESS state if all task runs are successful."
      ],
      "RUNNING": [
        "The flow will restart and will execute all next tasks.",
        "All blocked tasks will be executed."
      ]
    },
    "change state tooltip": "Change the execution state",
    "change execution state confirm": "Are you sure you want to change the state of the execution <code>{id}</code>?",
    "change execution state done": "Execution state updated",
    "mark as": "Mark as <code>{status}</code>",
    "kill": "Kill",
    "kill parents and subflow": "Kill parents and subflows",
    "kill only parents": "Kill parents only",
    "killed confirm": "Are you sure to kill execution <code>{id}</code>?",
    "killed done": "Execution is queued for killing",
    "resume": "Resume",
    "resumed title": "Resume execution <code>{id}</code>",
    "resumed confirm": "Are you sure to resume execution <code>{id}</code>?",
    "resumed done": "Execution is resumed",
    "toggle output": "Toggle outputs",
    "metrics": "Metrics",
    "no data current task": "No data available for current task",
    "outputs": "Outputs",
    "output": "Output",
    "eval": {
      "title": "Debug Outputs",
      "tooltip": "Render any Pebble expression and inspect the Execution context."
    },
    "attempt": "Attempt",
    "toggle output display": "Toggle output display",
    "name": "Name",
    "key": "Key",
    "value": "Value",
    "each value": "Iteration value",
    "current execution": "Current execution",
    "parent execution": "Parent execution",
    "original execution": "Original execution",
    "automatic refresh": "Automatic refresh",
    "toggle periodic refresh each 10 seconds": "Toggle periodic refresh every 10 seconds",
    "trigger refresh": "Trigger refresh",
    "refresh": "Refresh",
    "topology-graph": {
      "graph-orientation": "Graph orientation",
      "zoom-in": "Zoom in",
      "zoom-out": "Zoom out",
      "zoom-reset": "Reset zoom",
      "zoom-fit": "Fit"
    },
    "show task logs": "Show task logs",
    "show task outputs": "Show task outputs",
    "show task source": "Show task source",
    "specific task": "Specific task",
    "display output for specific task": "Display output for a specific task",
    "display metric for specific task": "Display metric for a specific task",
    "display direct sub tasks count": "Display direct subtask count",
    "stream": "Stream",
    "execution statistics": "Execution statistics",
    "stats": "Stats",
    "your usage": "Your usage",
    "namespaces": "Namespaces",
    "tasks": "Tasks",
    "executions duration (in minutes)": "Total executions duration (in minutes)",
    "last 48 hours": "last 48 hours",
    "configure basic auth": "Configure Basic Authentication",
    "email": "Email",
    "password": "Password",
    "confirm password": "Confirm password",
    "email length constraint": "Email must not exceed 256 characters",
    "password length constraint": "Password must not exceed 256 characters",
    "passwords do not match": "Passwords do not match",
    "avg duration": "Avg. execution duration",
    "neutral trend": "Stable",
    "up trend": "Increasing",
    "down trend": "Decreasing",
    "update aborted": "update aborted",
    "invalid flow": "Invalid flow",
    "invalid yaml": "Invalid YAML",
    "inputs": "Inputs",
    "input": "Input",
    "variables": "Variables",
    "download": "Download",
    "documentation": {
      "documentation": "Documentation",
      "github": "Open a GitHub issue"
    },
    "blueprints": {
      "title": "Blueprints",
      "empty": "No blueprints to show.",
      "header": {
        "catch phrase": {
          "1": "The first step is always the hardest.",
          "2": "Explore blueprints to kick-start your next flow."
        }
      }
    },
    "use": "Use",
    "plugins": {
      "name": "Plugin",
      "names": "Plugins",
      "please": "Please choose a task on the right to see its documentation"
    },
    "last execution date": "Last execution date",
    "last execution state": "Last state",
    "last X days count": "{count} in last {days} days",
    "date range count": "{count} between the {startDate} and the {endDate}",
    "date count": "{count} on the {date}",
    "revisions": "Revisions",
    "no revisions found": "Only one revision exists for this flow",
    "see full revision": "See full revision",
    "side-by-side": "side-by-side",
    "line-by-line": "line-by-line",
    "template": "Template",
    "template creation": "Template creation",
    "templates": "Templates",
    "templates deprecated": "Templates are deprecated. Please use subflows instead. See the <a href=\"https://kestra.io/docs/migration-guide/0.11.0/templates\" target=\"_blank\">Migrations section</a> explaining how you can migrate from templates to subflows.",
    "no result": "No logs emitted so far",
    "trigger": "Trigger",
    "triggers": "Triggers",
    "trigger details": "Trigger details",
    "triggerflow disabled": "Trigger is disabled from flow definition",
    "conditions": "conditions",
    "taskruns": "Task Runs",
    "Fold auto": "Editor: automatic fold of multilines",
    "Fold content lines": "Fold multiline strings",
    "Unfold content lines": "Unfold multiline strings",
    "Max displayable": "Max displayable",
    "Total": "Total",
    "sub flow": "Subflow",
    "execute": "Execute",
    "execute flow behaviour": "Execute the flow",
    "open in same tab": "In the same tab",
    "open in new tab": "In a new tab",
    "execute the flow": "Execute the flow <code>{id}</code>",
    "execute flow now ?": "Do you want to execute this flow?",
    "Default namespace": "Default namespace",
    "Default log level": "Default log level",
    "unsaved changed ?": "You have unsaved changes, do you want to leave this page?",
    "Editor theme": "Editor theme",
    "Editor fontsize": "Editor font size",
    "Editor fontfamily": "Editor font family",
    "errors": {
      "404": {
        "title": "Page not found",
        "content": "The requested URL was not found on this server.<br />That’s all we know.",
        "flow or execution": "The flow or execution you are looking for does not exist."
      },
      "401": {
        "title": "Unauthorized",
        "content": "You need to be authenticated to access this page."
      },
      "403": {
        "title": "Access denied",
        "content": "You don't have the required permissions to access this page."
      }
    },
    "back_to_dashboard": "Back to dashboard",
    "copy logs": "Copy logs",
    "download logs": "Download logs",
    "delete logs": "Delete logs",
    "delete_all_logs": "Are you sure you want to delete all logs?",
    "toggle fullscreen": "Toggle fullscreen",
    "copied": "Copied",
    "tags": "Tags",
    "disabled flow title": "This flow is disabled",
    "disabled flow desc": "This flow is disabled, please enable it in order to execute it.",
    "label": "Label",
    "labels": "Labels",
    "label filter placeholder": "Label as 'key:value'",
    "execution labels": "Execution labels",
    "wrong labels": "Empty key or value is not allowed in labels",
    "feeds": {
      "title": "What's new at Kestra"
    },
    "delete execution running": "<div class=\"alert alert-warning mt-2 mb-0\">This execution is still running, deleting it will not stop it.<br />You need to kill the execution to stop it.</div>",
    "restore": "Restore",
    "restore confirm": "Are you sure to restore the revision <code>{revision}</code>?",
    "bulk delete": "Are you sure you want to delete <code>{executionCount}</code> execution(s)?",
    "bulk replay": "Are you sure you want to replay <code>{executionCount}</code> execution(s)?",
    "bulk change state": "Are you sure you want to change the state of <code>{executionCount}</code> execution(s)?",
    "bulk resume": "Are you sure you want to resume <code>{executionCount}</code> execution(s)?",
    "bulk restart": "Are you sure you want to restart <code>{executionCount}</code> execution(s)?",
    "bulk kill": "Are you sure you want to kill <code>{executionCount}</code> execution(s)?",
    "selection": {
      "selected": "<strong>{count}</strong> selected",
      "all": "Select all ({count})"
    },
    "cancel": "Cancel",
    "homeDashboard": {
      "title": "Dashboard",
      "today": "Today",
      "yesterday": "Yesterday",
      "last28Days": "Last 28 days",
      "lastXdays": "Last {days} days",
      "namespacesExecutions": "Executions per namespace",
      "namespacesErrorExecutions": "Executions errors per namespace",
      "failedExecutions": "Failed executions",
      "errorLogs": "Errors logs",
      "no executions": "Ready to see your flow in action?"
    },
    "executions replayed": "<code>{executionCount}</code> executions(s) replayed",
    "executions state changed": "The state of <code>{executionCount}</code> execution(s) has been changed",
    "executions resumed": "<code>{executionCount}</code> executions(s) resumed",
    "executions restarted": "<code>{executionCount}</code> executions(s) restarted",
    "executions killed": "<code>{executionCount}</code> executions(s) killed",
    "executions deleted": "<code>{executionCount}</code> executions(s) deleted",
    "invalid bulk replay": "Could not replay executions",
    "invalid bulk resume": "Could not resume executions",
    "invalid bulk restart": "Could not restart executions",
    "invalid bulk kill": "Could not kill executions",
    "invalid bulk delete": "Could not delete executions",
    "execution not found": "Execution <code>{executionId}</code> not found",
    "execution not in state PAUSED": "Execution <code>{executionId}</code> not in state PAUSED",
    "execution not in state FAILED": "Execution <code>{executionId}</code> not in state FAILED",
    "execution already finished": "Execution <code>{executionId}</code> already finished",
    "restore revision": "Are you sure you want to restore revision <code>{revision}</code>?",
    "seeing old revision": "You are seeing an old revision: {revision}",
    "export": "Export",
    "exports": "Exports",
    "template export": "Are you sure you want to export <code>{templateCount}</code> template(s)?",
    "templates exported": "Templates exported",
    "export all templates": "Export all templates",
    "flow export": "Are you sure you want to export <code>{flowCount}</code> flow(s)?",
    "flows exported": "Flows exported",
    "export all flows": "Export all flows",
    "import": "Import",
    "disable": "Disable",
    "enable": "Enable",
    "enabled": "Enabled",
    "template delete": "Are you sure you want to delete <code>{templateCount}</code> template(s)?",
    "flow delete": "Are you sure you want to delete <code>{flowCount}</code> flow(s)?",
    "templates deleted": "<code>{count}</code> Template(s) deleted",
    "flows deleted": "<code>{count}</code> Flow(s) deleted",
    "flow disable": "Are you sure you want to disable <code>{flowCount}</code> flow(s)?",
    "flow enable": "Are you sure you want to enable <code>{flowCount}</code> flow(s)?",
    "flows disabled": "<code>{count}</code> Flow(s) disabled",
    "flows enabled": "<code>{count}</code> Flow(s) enabled",
    "dependencies": "Dependencies",
    "see dependencies": "See dependencies",
    "dependencies missing acls": "No permissions on this flow",
    "dependencies delete flow": "This flow has dependencies. Deleting it will prevent their dependencies to be executed.<br /><br /> Here is the list of affected flows:",
    "expand dependencies": "Expand dependencies",
    "reset": "Restart",
    "Reset guided tour": "Restart Guided Tour",
    "Skip tour": "Skip tour",
    "Skip tutorial": "Skip Tutorial",
    "Next step": "Next step",
    "Previous step": "Previous step",
    "Finish": "Finish",
    "Step": "Step",
    "welcome aboard": "\uD83D\uDE80 Welcome to Kestra!",
    "welcome aboard content": "Use our Guided Tour to create your first flow and check Blueprints to find more examples.",
    "welcome display require": "Run your <strong>first flow</strong> to get started",
    "welcome button create": "Create my first flow",
    "live help": "Live help",
    "show task documentation": "Show task documentation",
    "hide task documentation": "Hide task documentation",
    "show task documentation in editor": "Show task documentation in the editor",
    "show documentation": "Show documentation",
    "focus task": "Click on any element to see its documentation.",
    "validate": "Validate",
    "add global error handler": "Add global error handler",
    "add error handler": "Add an error handler",
    "add trigger": "Add trigger",
    "edit metadata": "Edit Metadata",
    "taskDefaults": "Task Defaults",
    "disabled": "Disabled",
    "before": "before",
    "after": "after",
    "add at position": "Add {position} <code>{task}</code>",
    "create first task": "Create your first task",
    "dynamic": "Dynamic",
    "choice": "Choice",
    "sequential": "Sequential",
    "can not delete": "Can not delete",
    "can not have less than 1 task": "Each flow must have at least one task.",
    "task id already exists": "Task Id already exists",
    "Task Id already exist in the flow": "Task Id {taskId} already exists in the flow.",
    "task id": "Task ID",
    "taskid column details": "Last task being executed and its number of attempts.",
    "flow already exists": "Flow already exists",
    "namespace not allowed": "Namespace not allowed",
    "switch-view": "Switch view",
    "source and topology": "Source and topology",
    "source and doc": "Source and documentation",
    "source and blueprints": "Source and blueprints",
    "editor": "Editor",
    "error in editor": "An error have been found in the editor",
    "delete task confirm": "Do you want to delete the task <code>{taskId}</code>?",
    "can not save": "Can not save",
    "flow must have id and namespace": "Flow must have an id and a namespace.",
    "readonly property": "Read-only property",
    "namespace and id readonly": "The properties `namespace` and `id` cannot be changed — they are now set to their initial values. If you want to rename a flow or change its namespace, you can create a new flow and remove the old one.",
    "avg": "Average",
    "sum": "Sum",
    "min": "Min",
    "max": "Max",
    "metric": "Metric",
    "aggregation": "Aggregation",
    "metric choice": "Please choose a metric and an aggregation",
    "of": "of",
    "save draft": {
      "message": "Draft saved",
      "retrieval": {
        "creation": "Flow draft was saved, do you want to continue editing the flow?",
        "existing": "A <code>{flowFullName}</code> Flow draft was saved, do you want to continue editing the flow?"
      }
    },
    "title": "Title",
    "api": "API",
    "expand error": "Expand only failed tasks",
    "expand all": "Expand all",
    "collapse all": "Collapse all",
    "expand": "Expand",
    "collapse": "Collapse",
    "log expand setting": "Log default display",
    "environment name setting": "Environment name",
    "environment color setting": "Environment color",
    "slack support": "Ask any question via Slack",
    "join community": "Join the Community",
    "reach us": "Talk to us",
    "new version": "New version {version} available!",
    "error detected": "Error(s) detected",
    "warning detected": "Warning(s) detected",
    "cannot swap tasks": "Can't swap the tasks",
    "preview": "Preview",
    "open": "Open",
    "dependency task": "Task {taskId} is a dependency of another task",
    "administration": "Administration",
    "evaluation lock date": "Evaluation lock date",
    "unlock trigger": {
      "tooltip": {
        "execution": "There is an execution running for this trigger",
        "evaluation": "The trigger is currently in evaluation"
      },
      "confirmation": "Are you sure you want to unlock the trigger?",
      "warning": "It could lead to concurrent executions for the same trigger and should be considered as a last resort option.",
      "button": "Unlock trigger",
      "success": "Trigger is unlocked"
    },
    "restart trigger": {
      "button": "Restart trigger"
    },
    "date format": "Date format",
    "timezone": "Timezone",
    "add task": "Add a task",
    "unable to generate graph": "An issue occurred while generating the graph which prevents the topology to be displayed.",
    "attempts": "Attempt(s)",
    "flow deleted, you can restore it": "The flow has been deleted and this is a read-only view. You can still restore it.",
    "workers": "Workers",
    "worker group": "Worker Group",
    "version": "Version",
    "services": "Services",
    "cluster": "Cluster",
    "server type": "Server type",
    "hostname": "Hostname",
    "port": "Port",
    "management port": "Management port",
    "file preview truncated": "Displayed content has been truncated",
    "row count": "Row count",
    "encoding": "Encoding",
    "show": "Show",
    "advanced configuration": "Advanced configuration",
    "all executions": "All executions",
    "trigger execution id": "Trigger Execution Id",
    "triggers_state": {
      "state": "State",
      "options": {
        "enabled": "Enabled",
        "disabled": "Disabled"
      }
    },
    "trigger filter": {
      "title": "Filter children executions",
      "options": {
        "ALL": "All Executions",
        "CHILD": "Child Executions",
        "MAIN": "Parent Executions"
      }
    },
    "show chart": "Show Chart",
    "namespace files": {
      "toggle": {
        "show": "Show namespace files",
        "hide": "Hide namespace files"
      },
      "filter": "Filter",
      "no_items": {
        "heading": "No files found in your namespace yet.",
        "paragraph": "Create or import files to share code across flows in your namespace."
      },
      "tree": {
        "expand": "Expand all folders",
        "collapse": "Collapse all folders"
      },
      "create": {
        "label": "Create",
        "file": "Create file",
        "folder": "Create folder"
      },
      "rename": {
        "label": "Rename",
        "file": "Rename file",
        "folder": "Rename folder",
        "new_file": "New name with extension:",
        "new_folder": "New folder name:"
      },
      "delete": {
        "label": "Delete",
        "file": "Delete file",
        "folder": "Delete folder"
      },
      "import": {
        "import": "Import",
        "files": "Import files",
        "folder": "Import folder",
        "success": "File(s) successfully imported",
        "error": "Error(s) occurred while importing the file(s)"
      },
      "export": "Export namespace files",
      "dialog": {
        "name": {
          "file": "Name with extension:",
          "folder": "Folder name:"
        },
        "parent_folder": "Parent folder:",
        "file_deletion": "Confirm file deletion",
        "folder_deletion": "Confirm folder deletion",
        "file_deletion_description": "Are you sure you want to delete this file?",
        "folder_deletion_description": "Are you sure you want to delete this folder and all of its contents?",
        "confirm": "Confirm"
      },
      "path": {
        "copy": "Copy path",
        "success": "Path copied to clipboard",
        "error": "Error(s) occurred while copying the path to clipboard"
      }
    },
    "continue backfill": "Continue the backfill",
    "delete backfill": "Delete the backfill",
    "pause backfill": "Pause the backfill",
    "continue backfills": "Continue backfills",
    "delete backfills": "Delete backfills",
    "pause backfills": "Pause backfills",
    "backfill executions": "Backfill executions",
    "execute backfill": "Execute backfill",
    "relative": "Relative",
    "relative start date": "Relative start date",
    "relative end date": "Relative end date",
    "now": "Now",
    "absolute": "Absolute",
    "backfill": "Backfill",
    "Set labels tooltip": "Set labels to the execution",
    "Set labels": "Set labels",
    "Set labels to execution": "Add or update the labels of the execution <code>{id}</code>",
    "Set labels done": "Successfully set the labels of the execution",
    "bulk set labels": "Are you sure you want to set labels to <code>{executionCount}</code>  executions(s)?",
    "dependencies loaded": "Dependencies loaded",
    "loaded x dependencies": "{count} dependencies loaded",
    "security_advice": {
      "title": "Protect your instance",
      "content": "Enable basic authentication to protect your instance.",
      "switch_text": "Don't show again",
      "enable": "Enable authentication"
    },
    "true": "True",
    "false": "False",
    "undefined": "Undefined",
    "execution-include-non-terminated": "Include non-terminated executions?",
    "execution-warn-deleting-still-running": "Important Warning: We strongly recommend that you cancel this action and kill any ongoing executions first. Deleting non-terminated executions can lead to concurrency issues, flow dependency management inconsistencies, and zombie processes on your instance, which can degrade system performance. Make sure you fully understand these risks before proceeding with the deletion.",
    "originalCreatedDate": "Original creation date",
    "welcome": {
      "started": {
        "title": "Get started in 3 easy steps"
      },
      "product-tour": {
        "title": "Take a product tour"
      },
      "doc": {
        "title": "Docs"
      },
      "need-help": {
        "title": "Need help?"
      }
    },
    "pluginPage": {
      "title1": "Plugins are building blocks for your workflows.",
      "title2": "Search for tasks and triggers to build your flow.",
      "search": "Search across +{count} plugins"
    },
    "no inputs": "This flow has no inputs.",
    "settings": {
      "label": "Settings",
      "blocks": {
        "configuration": {
          "label": "Main Configuration",
          "fields": {
            "language": "Language",
            "default_namespace": "Default Namespace",
            "log_level": "Default Log Level",
            "log_display": "Default Log Display",
            "execute_flow": "Execute the Flow"
          }
        },
        "theme": {
          "label": "Theme Preferences",
          "fields": {
            "mode": "Theme Mode",
            "editor_theme": "Editor Theme",
            "editor_font_size": "Editor Font Size",
            "editor_font_family": "Editor Font Family",
            "editor_folding_stratgy": "Automatic Code Folding in the Editor",
            "environment_name": "Environment Name",
            "environment_color": "Environment Color"
          }
        },
        "localization": {
          "label": "Date and Time Settings",
          "note": "Note that this setting is used for displaying date and time properties in the UI. To schedule your flows in a timezone different than UTC, make sure to set the timezone property on the Schedule trigger in your flow code or your plugin defaults.",
          "fields": {
            "time_zone": "Time Zone",
            "date_format": "Date Format"
          }
        },
        "export": {
          "label": "Export",
          "fields": {
            "flows": "Export All Flows",
            "templates": "Export All Templates"
          }
        }
      }
    },
    "onboarding": {
      "next": "Next",
      "previous": "Previous",
      "finish": "Finish",
      "skip": "Skip Tutorial",
      "no_flows": "No flows available under tutorial namespace.",
      "steps": {
        "0": {
          "title": "Welcome to Kestra!",
          "content": "We're thrilled to have you here.<br />Let's create your first flow.",
          "primary": "Let's go!"
        },
        "1": {
          "title": "Choose a use-case<br />and we'll show you how it's done!",
          "primary": "Next"
        },
        "2": {
          "title": "Code Editor",
          "content": "Your flow is written in YAML with autocompletion and syntax validation. So simple!",
          "primary": "Next"
        },
        "3": {
          "title": "Topology View",
          "content": "The dependency view is updating in real time. Try adding a new task and see!",
          "primary": "Next"
        },
        "4": {
          "title": "It's time to run it.",
          "content": "\"Execute\" to launch your flow."
        },
        "5": {
          "title": "Confirm and launch!",
          "content": "\"Execute\" and see your flow in action."
        },
        "6": {
          "title": "You’re all set!",
          "content": "Check the Logs and Outputs tabs to track your execution progress.<br /><br />Then, head over to the Flows page to explore other use cases.",
          "primary": "Create a new flow",
          "secondary": "Explore other Flows"
        }
      }
    },
    "enable concurrency": "Enable concurrency",
    "auditlogs": "Audit Logs",
    "iam": "IAM",
    "tenant": "Tenant",
    "tenants": "Tenants",
    "ee-tooltip": {
      "features-blocked": "This feature requires Enterprise Edition.",
      "button": "Talk to us"
    },
    "flow_only": "Only available on Flow tab.",
    "bulk unpause backfills": "Unpause {count} backfill",
    "bulk pause backfills": "Pause {count} backfill",
    "bulk delete backfills": "Delete {count} backfill",
    "bulk unlock": "Unlock {count} triggers",
    "bulk disabled status": {
      "true": "Disable {count} triggers",
      "false": "Enable {count} triggers"
    },
    "unlock": "Unlock",
    "bulk success unpause backfills": "{count} backfills unpaused",
    "bulk success pause backfills": "{count} backfills paused",
    "bulk success delete backfills": "{count} backfills deleted",
    "bulk success unlock": "{count} triggers unlocked",
    "bulk success disabled status": {
      "true": "{count} trigger(s) disabled",
      "false": "{count} trigger(s) enabled"
    },
    "no_namespaces": "Zero namespaces match the search criteria.",
    "system_namespace": "Keep your platform in check with system flows.",
    "system_namespace_description": "Automate maintenance tasks, from failure alerts to automated cleanups.",
    "plugin defaults": "Plugin defaults",
    "secret": {
      "names": "Secrets",
      "inherited": "Inherited secrets"
    },
    "workerId": "Worker Id",
    "kv": {
      "name": "KV Store",
      "type": "Type",
      "add": "New Key-Value",
      "update": "Update value for key '{key}'",
      "duplicate": "This key already exists"
    },
    "expiration": "Expiration",
    "failed to render pdf": "Failed to render the PDF preview",
    "page": {
      "previous": "Previous page",
      "next": "Next page"
    },
    "namespace_editor": {
      "empty": {
        "title": "No tabs currently opened",
        "message": "You can create or import namespace files from the sidebar and you can check out the introduction video for our Editor."
      }
    },
    "curl": {
      "command": "cURL command",
      "note": "Note that for SECRET and FILE input type, the command must be accommodate to match the real values."
    },
    "logs_view": {
      "raw": "Temporal view",
      "raw_details": "Show full task logs and flow logs in a raw timestamp-ordered format",
      "compact": "Default view",
      "compact_details": "Show task logs in a compact view grouped by each task"
    },
    "execution_deletion": {
      "logs": "Delete logs",
      "metrics": "Delete metrics",
      "storage": "Delete internal storage files"
    },
    "scope_filter": {
      "all": "All {label}",
      "user": "User {label}",
      "system": "System {label}"
    },
    "data": "Data",
    "webhook link copied": "Webhook link copied.",
    "copy url": "Copy URL",
<<<<<<< HEAD
  
    "scheduleDate": "Schedule date",
    "trigger_check_warning": "Warning: Usage of the `trigger` variable detected, executing your flow manually won't fullfill the trigger variable.",
    "dashboard": {
      "success_ratio": "Success Ratio",
      "failure_ratio": "Failure Ratio",
      "per_day": " (per day)",
      "per_namespace": " (per namespace)",
      "total_executions": "Total Executions",
      "executions_in_progress": "Executions In Progress",
      "next_scheduled_executions": "Next Scheduled Executions",
      "next_execution_date": "Next Execution Date",
      "id": "ID"
    }
=======
    "scheduleDate": "Schedule date",
    "trigger_check_warning": "Warning: Usage of the `trigger` variable detected, executing your flow manually won't fullfill the trigger variable."
>>>>>>> c636336a
  }
}<|MERGE_RESOLUTION|>--- conflicted
+++ resolved
@@ -841,9 +841,7 @@
     },
     "data": "Data",
     "webhook link copied": "Webhook link copied.",
-    "copy url": "Copy URL",
-<<<<<<< HEAD
-  
+    "copy url": "Copy URL",  
     "scheduleDate": "Schedule date",
     "trigger_check_warning": "Warning: Usage of the `trigger` variable detected, executing your flow manually won't fullfill the trigger variable.",
     "dashboard": {
@@ -857,9 +855,5 @@
       "next_execution_date": "Next Execution Date",
       "id": "ID"
     }
-=======
-    "scheduleDate": "Schedule date",
-    "trigger_check_warning": "Warning: Usage of the `trigger` variable detected, executing your flow manually won't fullfill the trigger variable."
->>>>>>> c636336a
   }
 }