--- conflicted
+++ resolved
@@ -75,11 +75,7 @@
 
         <el-row>
             <el-col :xs="24" :lg="props.flow ? 24 : 16">
-<<<<<<< HEAD
-                <NoExecutionsBar :data="graphData" :total="stats.total" />
-=======
-                <ExecutionsBar :data="graphData" :total="stats.total" :class="{'me-2': !props.flow}" />
->>>>>>> bfa02fe6
+                <NoExecutionsBar :data="graphData" :total="stats.total" :class="{'me-2': !props.flow}" />
             </el-col>
             <el-col v-if="!props.flow" :xs="24" :lg="8">
                 <ExecutionsDoughnut :data="graphData" :total="stats.total" class="ms-2" />
