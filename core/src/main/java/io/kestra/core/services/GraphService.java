--- conflicted
+++ resolved
@@ -35,10 +35,8 @@
         return graph;
     }
 
-<<<<<<< HEAD
     public static GraphCluster triggers(GraphCluster graph, List<AbstractTrigger> triggers) throws IllegalVariableEvaluationException {
-        GraphCluster triggerCluster = new GraphCluster();
-        triggerCluster.setUid("Triggers");
+        GraphCluster triggerCluster = new GraphCluster("Triggers");
         triggers.forEach(trigger -> {
             GraphTrigger triggerNode = new GraphTrigger(trigger);
             triggerCluster.getGraph().addNode(triggerNode);
@@ -50,8 +48,6 @@
         return triggerCluster;
     }
 
-=======
->>>>>>> 858333ba
     public static List<AbstractGraph> nodes(GraphCluster graphCluster) {
         return graphCluster.getGraph().nodes()
             .stream()
@@ -196,21 +192,14 @@
     ) throws IllegalVariableEvaluationException {
         Iterator<Task> iterator = tasks.iterator();
         AbstractGraph previous;
-<<<<<<< HEAD
-        if(graph.getGraph().nodes().size() >= 3 &&  new ArrayList<>(graph.getGraph().nodes()).get(2) instanceof GraphTask){
-=======
 
         // we validate a GraphTask based on 3 nodes (root/ task / end)
         if (graph.getGraph().nodes().size() >= 3 && new ArrayList<>(graph.getGraph().nodes()).get(2) instanceof GraphTask) {
->>>>>>> 858333ba
             previous = new ArrayList<>(graph.getGraph().nodes()).get(2);
         } else {
             previous = graph.getRoot();
         }
-<<<<<<< HEAD
-=======
-
->>>>>>> 858333ba
+
         boolean isFirst = true;
         while (iterator.hasNext()) {
             Task currentTask = iterator.next();
@@ -238,15 +227,7 @@
                 // detect kind
                 if (currentTask instanceof FlowableTask) {
                     FlowableTask<?> flowableTask = ((FlowableTask<?>) currentTask);
-
-                    GraphCluster flowableCluster = new GraphCluster();
-                    flowableCluster.setUid("cluster_"+currentTask.getId());
-                    GraphTask flowableGraphTask = new GraphTask(currentTask, currentTaskRun, parentValues, relationType);
-                    flowableCluster.getGraph().addNode(flowableGraphTask);
-                    flowableCluster.getGraph().addEdge(flowableCluster.getRoot(), flowableGraphTask, new Relation());
-                    currentGraph = flowableTask.tasksTree(execution, currentTaskRun, parentValues, flowableCluster);
-
-
+                    currentGraph = flowableTask.tasksTree(execution, currentTaskRun, parentValues);
                 } else {
                     currentGraph = new GraphTask(currentTask, currentTaskRun, parentValues, relationType);
                 }
