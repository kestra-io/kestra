<template>
    <div
        v-show="explorerVisible"
        class="p-3 sidebar"
        @click="$refs.tree.setCurrentKey(undefined)"
        @contextmenu.prevent="onTabContextMenu"
    >
        <div class="d-flex flex-row">
            <el-select
                v-model="filter"
                :placeholder="$t('namespace files.filter')"
                filterable
                remote
                :remote-method="searchFilesList"
                class="filter"
            >
                <template #prefix>
                    <Magnify />
                </template>
                <el-option
                    v-for="item in searchResults"
                    :key="item"
                    :label="item"
                    :value="item"
                    @click.prevent.stop="chooseSearchResults(item)"
                />
            </el-select>
            <el-button-group class="d-flex">
                <el-tooltip
                    effect="light"
                    :content="$t('namespace files.create.file')"
                    transition=""
                    :hide-after="0"
                    :persistent="false"
                    popper-class="text-base"
                >
                    <el-button class="px-2" @click="toggleDialog(true, 'file')">
                        <FilePlus />
                    </el-button>
                </el-tooltip>
                <el-tooltip
                    effect="light"
                    :content="$t('namespace files.create.folder')"
                    transition=""
                    :hide-after="0"
                    :persistent="false"
                    popper-class="text-base"
                >
                    <el-button
                        class="px-2"
                        @click="toggleDialog(true, 'folder')"
                    >
                        <FolderPlus />
                    </el-button>
                </el-tooltip>
                <input
                    ref="filePicker"
                    type="file"
                    multiple
                    class="hidden"
                    @change="importFiles"
                >
                <input
                    ref="folderPicker"
                    type="file"
                    webkitdirectory
                    mozdirectory
                    msdirectory
                    odirectory
                    directory
                    class="hidden"
                    @change="importFiles"
                >
                <el-dropdown>
                    <el-button>
                        <PlusBox />
                    </el-button>
                    <template #dropdown>
                        <el-dropdown-menu>
                            <el-dropdown-item @click="$refs.filePicker.click()">
                                {{ $t("namespace files.import.files") }}
                            </el-dropdown-item>
                            <el-dropdown-item
                                @click="$refs.folderPicker.click()"
                            >
                                {{ $t("namespace files.import.folder") }}
                            </el-dropdown-item>
                        </el-dropdown-menu>
                    </template>
                </el-dropdown>
                <el-tooltip
                    effect="light"
                    :content="$t('namespace files.export')"
                    transition=""
                    :hide-after="0"
                    :persistent="false"
                    popper-class="text-base"
                >
                    <el-button class="px-2" @click="exportFiles()">
                        <FolderDownloadOutline />
                    </el-button>
                </el-tooltip>
            </el-button-group>
        </div>

        <el-tree
            ref="tree"
            lazy
            :load="loadNodes"
            :data="items"
            highlight-current
            :allow-drop="
                (_, drop, dropType) => !drop.data?.leaf || dropType !== 'inner'
            "
            draggable
            node-key="id"
            v-loading="items === undefined"
            :props="{class: 'node', isLeaf: 'leaf'}"
            class="mt-3"
            @node-click="
                (data, node) =>
                    data.leaf
                        ? changeOpenedTabs({
                            action: 'open',
                            name: data.fileName,
                            extension: data.fileName.split('.')[1],
                            path: getPath(node),
                        })
                        : undefined
            "
            @node-drag-start="
                nodeBeforeDrag = {
                    parent: $event.parent.data.id,
                    path: getPath($event.data.id),
                }
            "
            @node-drop="nodeMoved"
            @keydown.delete.prevent="deleteKeystroke"
        >
            <template #empty>
                <div class="m-5 empty">
                    <img :src="FileExplorerEmpty">
                    <h3>{{ $t("namespace files.no_items.heading") }}</h3>
                    <p>{{ $t("namespace files.no_items.paragraph") }}</p>
                </div>
            </template>
            <template #default="{data, node}">
                <el-dropdown
                    :ref="`dropdown__${data.id}`"
                    @contextmenu.prevent.stop="
                        toggleDropdown(`dropdown__${data.id}`)
                    "
                    trigger="contextmenu"
                    class="w-100"
                >
                    <el-row justify="space-between" class="w-100">
                        <el-col class="w-100">
                            <TypeIcon
                                :name="data.fileName"
                                :folder="!data.leaf"
                                class="me-2"
                            />
                            <span class="filename"> {{ data.fileName }}</span>
                        </el-col>
                    </el-row>
                    <template #dropdown>
                        <el-dropdown-menu>
                            <el-dropdown-item
                                v-if="!data.leaf"
                                @click="toggleDialog(true, 'file', node)"
                            >
                                {{ $t("namespace files.create.file") }}
                            </el-dropdown-item>
                            <el-dropdown-item
                                v-if="!data.leaf"
                                @click="toggleDialog(true, 'folder', node)"
                            >
                                {{ $t("namespace files.create.folder") }}
                            </el-dropdown-item>
                            <el-dropdown-item @click="copyPath(data)">
                                {{ $t("namespace files.path.copy") }}
                            </el-dropdown-item>
                            <el-dropdown-item
                                @click="
                                    toggleRenameDialog(
                                        true,
                                        !data.leaf ? 'folder' : 'file',
                                        data.fileName,
                                        node,
                                    )
                                "
                            >
                                {{
                                    $t(
                                        `namespace files.rename.${
                                            !data.leaf ? "folder" : "file"
                                        }`,
                                    )
                                }}
                            </el-dropdown-item>
                            <el-dropdown-item @click="confirmRemove(node)">
                                {{
                                    $t(
                                        `namespace files.delete.${
                                            !data.leaf ? "folder" : "file"
                                        }`,
                                    )
                                }}
                            </el-dropdown-item>
                        </el-dropdown-menu>
                    </template>
                </el-dropdown>
            </template>
        </el-tree>

        <!-- Creation dialog -->
        <el-dialog
            v-model="dialog.visible"
            :title="
                dialog.type === 'file'
                    ? $t('namespace files.create.file')
                    : $t('namespace files.create.folder')
            "
            width="500"
            @keydown.enter.prevent="dialog.name ? dialogHandler() : undefined"
        >
            <div class="pb-1">
                <span>
                    {{ $t(`namespace files.dialog.name.${dialog.type}`) }}
                </span>
            </div>
            <el-input
                ref="creation_name"
                v-model="dialog.name"
                size="large"
                class="mb-3"
            />

            <div class="py-1">
                <span>
                    {{ $t("namespace files.dialog.parent_folder") }}
                </span>
            </div>
            <el-select
                v-model="dialog.folder"
                clearable
                size="large"
                class="mb-3"
            >
                <el-option
                    v-for="folder in folders"
                    :key="folder"
                    :value="folder"
                    :label="folder"
                />
            </el-select>
            <template #footer>
                <div>
                    <el-button @click="toggleDialog(false)">
                        {{ $t("cancel") }}
                    </el-button>
                    <el-button
                        type="primary"
                        :disabled="!dialog.name"
                        @click="dialogHandler"
                    >
                        {{ $t("namespace files.create.label") }}
                    </el-button>
                </div>
            </template>
        </el-dialog>

        <!-- Renaming dialog -->
        <el-dialog
            v-model="renameDialog.visible"
            :title="$t(`namespace files.rename.${renameDialog.type}`)"
            width="500"
            @keydown.enter.prevent="renameItem()"
        >
            <div class="pb-1">
                <span>
                    {{ $t(`namespace files.rename.new_${renameDialog.type}`) }}
                </span>
            </div>
            <el-input
                ref="renaming_name"
                v-model="renameDialog.name"
                size="large"
                class="mb-3"
            />
            <template #footer>
                <div>
                    <el-button @click="toggleRenameDialog(false)">
                        {{ $t("cancel") }}
                    </el-button>
                    <el-button
                        type="primary"
                        :disabled="!renameDialog.name"
                        @click="renameItem()"
                    >
                        {{ $t("namespace files.rename.label") }}
                    </el-button>
                </div>
            </template>
        </el-dialog>

        <el-dialog
            v-model="confirmation.visible"
            :title="
                Array.isArray(confirmation.node?.data?.children)
                    ? $t('namespace files.dialog.folder_deletion')
                    : $t('namespace files.dialog.file_deletion')
            "
            width="500"
            @keydown.enter.prevent="removeItem()"
        >
            <span class="py-3">
                {{
                    Array.isArray(confirmation.node?.data?.children)
                        ? $t(
                            "namespace files.dialog.folder_deletion_description",
                        )
                        : $t("namespace files.dialog.file_deletion_description")
                }}
            </span>
            <template #footer>
                <div>
                    <el-button @click="confirmation.visible = false">
                        {{ $t("cancel") }}
                    </el-button>
                    <el-button type="primary" @click="removeItem()">
                        {{ $t("namespace files.dialog.confirm") }}
                    </el-button>
                </div>
            </template>
        </el-dialog>

        <el-menu
            v-if="tabContextMenu.visible"
            :style="{
                left: `${tabContextMenu.x}px`,
                top: `${tabContextMenu.y}px`,
            }"
            class="tabs-context"
        >
            <el-menu-item @click="toggleDialog(true, 'file')">
                {{ $t("namespace files.create.file") }}
            </el-menu-item>
            <el-menu-item @click="toggleDialog(true, 'folder')">
                {{ $t("namespace files.create.folder") }}
            </el-menu-item>
        </el-menu>
    </div>
</template>

<script>
    import {mapActions, mapMutations, mapState} from "vuex";

    import Utils from "../../utils/utils";

    import FileExplorerEmpty from "../../assets/icons/file_explorer_empty.svg";

    import Magnify from "vue-material-design-icons/Magnify.vue";
    import FilePlus from "vue-material-design-icons/FilePlus.vue";
    import FolderPlus from "vue-material-design-icons/FolderPlus.vue";
    import PlusBox from "vue-material-design-icons/PlusBox.vue";
    import FolderDownloadOutline from "vue-material-design-icons/FolderDownloadOutline.vue";

    import TypeIcon from "../utils/icons/Type.vue";

    const DIALOG_DEFAULTS = {
        visible: false,
        type: "file",
        name: undefined,
        folder: undefined,
        path: undefined,
    };

    const RENAME_DEFAULTS = {
        visible: false,
        type: "file",
        name: undefined,
        old: undefined,
    };

    export default {
        props: {
            currentNS: {
                type: String,
                default: null,
            },
        },
        components: {
            Magnify,
            FilePlus,
            FolderPlus,
            PlusBox,
            FolderDownloadOutline,
            TypeIcon,
        },
        data() {
            return {
                FileExplorerEmpty,
                namespace: undefined,
                filter: "",
                dialog: {...DIALOG_DEFAULTS},
                renameDialog: {...RENAME_DEFAULTS},
                dropdownRef: "",
                tree: {allExpanded: false},
                currentFolder: undefined,
                confirmation: {visible: false, data: {}},
                items: undefined,
                nodeBeforeDrag: undefined,
                searchResults: [],
                tabContextMenu: {visible: false, x: 0, y: 0},
            };
        },
        computed: {
            ...mapState({
                flow: (state) => state.flow.flow,
                explorerVisible: (state) => state.editor.explorerVisible,
            }),
            folders() {
                function extractPaths(basePath = "", array) {
                    const paths = [];

                    array.forEach((item) => {
                        if (item.type === "Directory") {
                            const folderPath = `${basePath}${item.fileName}`;
                            paths.push(folderPath);
                            paths.push(
                                ...extractPaths(
                                    `${folderPath}/`,
                                    item.children ?? [],
                                ),
                            );
                        }
                    });
                    return paths;
                }

                return extractPaths(undefined, this.items);
            },
        },
        methods: {
            ...mapMutations("editor", [
                "toggleExplorerVisibility",
                "changeOpenedTabs",
            ]),
            ...mapActions("namespace", [
                "createDirectory",
                "readDirectory",
                "createFile",
                "searchFiles",
                "renameFileDirectory",
                "moveFileDirectory",
                "deleteFileDirectory",
                "importFileDirectory",
                "exportFileDirectory",
            ]),
            sorted(items) {
                return items.sort((a, b) => {
                    if (a.type === "Directory" && b.type !== "Directory") return -1;
                    else if (a.type !== "Directory" && b.type === "Directory")
                        return 1;

                    return a.fileName.localeCompare(b.fileName);
                });
            },
            renderNodes(items) {
                if (this.items === undefined) {
                    this.items = [];
                }
                for (let i = 0; i < items.length; i++) {
                    const {type, fileName} = items[i];

                    if (type === "Directory") {
                        this.addFolder({fileName});
                    } else if (type === "File") {
                        const [fileName, extension] = items[i].fileName.split(".");
                        const file = {fileName, extension, leaf: true};
                        this.addFile({file});
                    }
                }
            },
            async loadNodes(node, resolve) {
                if (node.level === 0) {
                    const payload = {
                        namespace: this.currentNS ?? this.$route.params.namespace,
                    };
                    const items = await this.readDirectory(payload);

                    this.renderNodes(items);
                    this.items = this.sorted(this.items);
                }

                if (node.level >= 1) {
                    const payload = {
                        namespace: this.currentNS ?? this.$route.params.namespace,
                        path: this.getPath(node),
                    };

                    let children = await this.readDirectory(payload);
                    children = this.sorted(
                        children.map((item) => ({
                            ...item,
                            id: Utils.uid(),
                            leaf: item.type === "File",
                        })),
                    );

                    // eslint-disable-next-line no-inner-declarations
                    const updateChildren = (items, path, newChildren) => {
                        items.forEach((item, index) => {
                            if (this.getPath(item.id) === path) {
                                // Update children if the fileName matches
                                items[index].children = newChildren;
                            } else if (Array.isArray(item.children)) {
                                // Recursively search in children array
                                updateChildren(item.children, path, newChildren);
                            }
                        });
                    };

                    updateChildren(
                        this.items,
                        this.getPath(node.data.id),
                        children,
                    );

                    resolve(children);
                }
            },
            async searchFilesList(value) {
                if (!value) return;

                const results = await this.searchFiles({
                    namespace: this.currentNS ?? this.$route.params.namespace,
                    query: value,
                });
                this.searchResults = results.map((result) =>
                    result.replace(/^\/*/, ""),
                );
                return this.searchResults;
            },
            chooseSearchResults(item) {
                this.changeOpenedTabs({
                    action: "open",
                    name: item.split("/").pop(),
                    extension: item.split(".")[1],
                    path: item,
                });

                this.filter = "";
            },
            toggleDropdown(reference) {
                if (this.dropdownRef) {
                    this.$refs[this.dropdownRef]?.handleClose();
                }

                this.dropdownRef = reference;
                this.$refs[reference].handleOpen();
            },
            dialogHandler() {
                this.dialog.type === "file"
                    ? this.addFile({creation: true})
                    : this.addFolder(undefined, true);
            },
            toggleDialog(isShown, type, node) {
                if (isShown) {
                    let folder;
                    if (node?.data?.leaf === false) {
                        folder = this.getPath(node.data.id);
                    } else {
                        const selectedNode = this.$refs.tree.getCurrentNode();
                        if (selectedNode?.leaf === false) {
                            node = selectedNode.id;
                            folder = this.getPath(selectedNode.id);
                        }
                    }
                    this.dialog.visible = true;
                    this.dialog.type = type;
                    this.dialog.folder = folder;

                    this.focusCreationInput();
                } else {
                    this.dialog.visible = false;
                    this.dialog = {...DIALOG_DEFAULTS};
                }
            },
            toggleRenameDialog(isShown, type, name, node) {
                if (isShown) {
                    this.renameDialog = {
                        visible: true,
                        type,
                        name,
                        old: name,
                        node,
                    };
                    this.focusRenamingInput();
                } else {
                    this.renameDialog = {...RENAME_DEFAULTS};
                }
            },
            renameItem() {
                const path = this.getPath(this.renameDialog.node);
                const start = path.substring(0, path.lastIndexOf("/") + 1);

                this.renameFileDirectory({
                    namespace: this.currentNS ?? this.$route.params.namespace,
                    old: `${start}${this.renameDialog.old}`,
                    new: `${start}${this.renameDialog.name}`,
                    type: this.renameDialog.type,
                });

                this.$refs.tree.getNode(this.renameDialog.node).data.fileName =
                    this.renameDialog.name;
                this.renameDialog = {...RENAME_DEFAULTS};
            },
            async nodeMoved(draggedNode) {
                try {
                    await this.moveFileDirectory({
                        namespace: this.currentNS ?? this.$route.params.namespace,
                        old: this.nodeBeforeDrag.path,
                        new: this.getPath(draggedNode.data.id),
                        type: draggedNode.data.type,
                    });
                } catch (e) {
                    this.$refs.tree.remove(draggedNode.data.id);
                    this.$refs.tree.append(
                        draggedNode.data,
                        this.nodeBeforeDrag.parent,
                    );
                }
            },
            focusCreationInput() {
                setTimeout(() => {
                    this.$refs.creation_name.focus();
                }, 10);
            },
            focusRenamingInput() {
                setTimeout(() => {
                    this.$refs.renaming_name.focus();
                }, 10);
            },

            readFile(file) {
                return new Promise((resolve, reject) => {
                    const reader = new FileReader();
                    reader.onload = () => resolve(reader.result);
                    reader.onerror = reject;
                    reader.readAsArrayBuffer(file);
                });
            },
            async importFiles(event) {
                const importedFiles = event.target.files;

                try {
                    for (const file of importedFiles) {
                        if (file.webkitRelativePath) {
                            const filePath = file.webkitRelativePath;
                            const pathParts = filePath.split("/");
                            let currentFolder = this.items;
                            let folderPath = [];

                            // Traverse through each folder level in the path
                            for (let i = 0; i < pathParts.length - 1; i++) {
                                const folderName = pathParts[i];
                                folderPath.push(folderName);

                                // Find the folder in the current folder's children array
                                const folderIndex = currentFolder.findIndex(
                                    (item) =>
                                        typeof item === "object" &&
                                        item.fileName === folderName,
                                );
                                if (folderIndex === -1) {
                                    // If the folder doesn't exist, create it
                                    const newFolder = {
                                        id: Utils.uid(),
                                        fileName: folderName,
                                        children: [],
                                        type: "Directory",
                                    };
                                    currentFolder.push(newFolder);
                                    this.sorted(currentFolder);
                                    currentFolder = newFolder.children;
                                } else {
                                    // If the folder exists, move to the next level
                                    currentFolder =
                                        currentFolder[folderIndex].children;
                                }
                            }

                            // Extract file details
                            const fileName = pathParts[pathParts.length - 1];
                            const [name, extension] = fileName.split(".");

                            // Read file content
                            const content = await this.readFile(file);

                            this.importFileDirectory({
                                namespace:
                                    this.currentNS ?? this.$route.params.namespace,
                                content,
                                path: `${folderPath}/${fileName}`,
                            });

                            // Add file to the current folder
                            currentFolder.push({
                                id: Utils.uid(),
                                fileName: `${name}${
                                    extension ? `.${extension}` : ""
                                }`,
                                extension,
                                type: "File",
                            });
                        } else {
                            // Process files at root level (not in any folder)
                            const content = await this.readFile(file);
                            const [name, extension] = file.name.split(".");

                            this.importFileDirectory({
                                namespace:
                                    this.currentNS ?? this.$route.params.namespace,
                                content,
                                path: file.name,
                            });

                            this.items.push({
                                id: Utils.uid(),
                                fileName: `${name}${
                                    extension ? `.${extension}` : ""
                                }`,
                                extension,
                                leaf: !!extension,
                                type: "File",
                            });
                        }
                    }

                    this.$toast().success(
                        this.$t("namespace files.import.success"),
                    );
                } catch (error) {
                    this.$toast().error(this.$t("namespace files.import.error"));
                } finally {
                    event.target.value = "";
                    this.import = "file";
                    this.dialog = {...DIALOG_DEFAULTS};
                }
            },
            exportFiles() {
                this.exportFileDirectory({
                    namespace: this.currentNS ?? this.$route.params.namespace,
                });
            },
            async addFile({file, creation, shouldReset = true}) {
                let FILE;

                if (creation) {
                    const separateString = (str) => {
                        const lastIndex = str.lastIndexOf(".");
                        return lastIndex !== -1
                            ? [str.slice(0, lastIndex), str.slice(lastIndex + 1)]
                            : [str, ""];
                    };

                    const [fileName, extension] = separateString(this.dialog.name);

                    FILE = {fileName, extension, content: "", leaf: true};
                } else {
                    FILE = file;
                }

                const {fileName, extension, content, leaf} = FILE;
                const NAME = `${fileName}${extension ? `.${extension}` : ""}`;
                const NEW = {
                    id: Utils.uid(),
                    fileName: NAME,
                    extension,
                    content,
                    leaf,
                    type: "File",
                };

                const path = `${this.dialog.folder ? `${this.dialog.folder}/` : ""}${NAME}`;
                if (creation) {
                    if ((await this.searchFilesList(path)).includes(path)) {
                        this.$toast().error(
                            this.$t("namespace files.create.already_exists"),
                        );
                        return;
                    }
                    await this.createFile({
                        namespace: this.currentNS ?? this.$route.params.namespace,
                        path,
                        content,
                        name: NAME,
                        creation: true,
                    });

                    this.changeOpenedTabs({
                        action: "open",
                        name: NAME,
                        path,
                        extension: extension,
                    });

                    this.dialog.folder = path.substring(0, path.lastIndexOf("/"));
                }

                if (!this.dialog.folder) {
                    this.items.push(NEW);
                    this.items = this.sorted(this.items);
                } else {
                    const SELF = this;
                    (function pushItemToFolder(basePath = "", array, pathParts) {
                        for (const item of array) {
                            const folderPath = `${basePath}${item.fileName}`;

                            if (
                                folderPath === SELF.dialog.folder &&
                                Array.isArray(item.children)
                            ) {
                                item.children = SELF.sorted([
                                    ...item.children,
                                    NEW,
                                ]);
                                return true; // Return true if the folder is found and item is pushed
                            }

                            if (
                                Array.isArray(item.children) &&
                                pushItemToFolder(
                                    `${folderPath}/`,
                                    item.children,
                                    pathParts.slice(1),
                                )
                            ) {
                                // Return true if the folder is found and item is pushed in recursive call
                                return true;
                            }
                        }

                        // If the folder does not exist, create it
                        if (pathParts && pathParts.length > 0 && pathParts[0]) {
                            const folderPath = `${basePath}${pathParts[0]}`;

                            if (folderPath === SELF.dialog.folder) {
                                const newFolder = SELF.folderNode(pathParts[0], [
                                    NEW,
                                ]);
                                array.push(newFolder);
                                array = SELF.sorted(array);

                                return true; // Return true if the folder is found and item is pushed
                            }
                            const newFolder = SELF.folderNode(pathParts[0], []);
                            array.push(newFolder);
                            array = SELF.sorted(array);

                            return pushItemToFolder(
                                `${basePath}${pathParts[0]}/`,
                                newFolder.children,
                                pathParts.slice(1),
                            );
                        }

                        return false;
                    })(undefined, this.items, path.split("/"));
                }

                if (shouldReset) {
                    this.dialog = {...DIALOG_DEFAULTS};
                }
            },
            confirmRemove(node) {
                this.confirmation = {visible: true, node};
            },
            async removeItem() {
                const {
                    node,
                    node: {data},
                } = this.confirmation;

                await this.deleteFileDirectory({
                    namespace: this.currentNS ?? this.$route.params.namespace,
                    path: this.getPath(node),
                    name: data.fileName,
                    type: data.type,
                });

                this.$refs.tree.remove(data.id);

                this.changeOpenedTabs({
                    action: "close",
                    name: data.fileName,
                });

                this.confirmation = {visible: false, node: undefined};
            },
            deleteKeystroke() {
                if (this.$refs.tree.getCurrentNode()) {
                    this.confirmRemove(
                        this.$refs.tree.getNode(
                            this.$refs.tree.getCurrentNode().id,
                        ),
                    );
                }
            },
            async addFolder(folder, creation) {
                const {fileName} = folder
                    ? folder
                    : {
                        fileName: this.dialog.name,
                    };

                const NEW = this.folderNode(fileName, folder?.children ?? []);

                if (creation) {
                    const path = `${
                        this.dialog.folder ? `${this.dialog.folder}/` : ""
                    }${fileName}`;

                    await this.createDirectory({
                        namespace: this.currentNS ?? this.$route.params.namespace,
                        path,
                        name: fileName,
                    });
                }

                if (!this.dialog.folder) {
                    this.items.push(NEW);
                    this.items = this.sorted(this.items);
                } else {
                    const SELF = this;
                    (function pushItemToFolder(basePath = "", array) {
                        for (let i = 0; i < array.length; i++) {
                            const item = array[i];
                            const folderPath = `${basePath}${item.fileName}`;
                            if (
                                folderPath === SELF.dialog.folder &&
                                Array.isArray(item.children)
                            ) {
                                item.children.push(NEW);
                                item.children = SELF.sorted(item.children);
                                return true; // Return true if the folder is found and item is pushed
                            } else if (Array.isArray(item.children)) {
                                if (
                                    pushItemToFolder(
                                        `${folderPath}/`,
                                        item.children,
                                    )
                                ) {
                                    return true; // Return true if the folder is found and item is pushed in recursive call
                                }
                            }
                        }
                        return false; // Return false if the folder is not found
                    })(undefined, this.items);
                }

                this.dialog = {...DIALOG_DEFAULTS};
            },
            folderNode(fileName, children) {
                return {
                    id: Utils.uid(),
                    fileName,
                    leaf: false,
                    children: children ?? [],
                    type: "Directory",
                };
            },
            getPath(name) {
                const nodes = this.$refs.tree.getNodePath(name);
                return nodes.map((obj) => obj.fileName).join("/");
            },
            copyPath(name) {
                const path = this.getPath(name);

                try {
                    Utils.copy(path);
                    this.$toast().success(this.$t("namespace files.path.success"));
                } catch (_error) {
                    this.$toast().error(this.$t("namespace files.path.error"));
                }
            },
            onTabContextMenu(event) {
                this.tabContextMenu = {
                    visible: true,
                    x: event.clientX,
                    y: event.clientY,
                };

                document.addEventListener("click", this.hideTabContextMenu);
            },
            hideTabContextMenu() {
                this.tabContextMenu.visible = false;
                document.removeEventListener("click", this.hideTabContextMenu);
            },
        },
        watch: {
            flow: {
                handler(flow) {
                    if (flow) {
                        this.changeOpenedTabs({
                            action: "open",
                            name: "Flow",
                            path: "Flow.yaml",
                            persistent: true,
                            flow: true,
                        });
                    }
                },
                immediate: true,
                deep: true,
            },
        },
    };
</script>

<style lang="scss">
.filter .el-input__wrapper {
    padding-right: 0px;
}

<<<<<<< HEAD
    .el-tree {
        height: calc(100% - 34px);
        overflow: auto;
=======
.el-tree {
    height: calc(100% - 64px);
    overflow: hidden auto;
>>>>>>> 6a953d19

    .el-tree__empty-block {
        height: auto;
    }

<<<<<<< HEAD
        &::-webkit-scrollbar {
            width: 2px;
            height: 4px;
        }
=======
    &::-webkit-scrollbar {
        width: 2px;
    }
>>>>>>> 6a953d19

    &::-webkit-scrollbar-track {
        background: var(--card-bg);
    }

    &::-webkit-scrollbar-thumb {
        background: var(--bs-primary);
        border-radius: 0px;
    }

<<<<<<< HEAD
        .node {
            --el-tree-node-content-height: 36px;
            --el-tree-node-hover-bg-color: transparent;
            line-height: 36px;
            min-width: fit-content;
            width: 100%;

            .el-tree-node__content {
                width: 100%;
            }
            .el-tree-node__children {
                overflow: unset !important;
            }
=======
    .node {
        --el-tree-node-content-height: 36px;
        --el-tree-node-hover-bg-color: transparent;
        line-height: 36px;

        .el-tree-node__content {
            width: 100%;
>>>>>>> 6a953d19
        }
    }
}
</style>

<style lang="scss" scoped>
@import "@kestra-io/ui-libs/src/scss/variables.scss";

<<<<<<< HEAD
    .sidebar {
        background: var(--card-bg);
        border-right: 1px solid var(--bs-border-color);
        max-width: 33%;
=======
.sidebar {
    background: var(--card-bg);
    border-right: 1px solid var(--bs-border-color);
>>>>>>> 6a953d19

    .empty {
        position: relative;
        top: 100px;
        text-align: center;
        color: white;

        html.light & {
            color: $tertiary;
        }

        & img {
            margin-bottom: 2rem;
        }

        & h3 {
            font-size: var(--font-size-lg);
            font-weight: 500;
            margin-bottom: 0.5rem;
        }

        & p {
            font-size: var(--font-size-sm);
        }
    }

    :deep(.el-button):not(.el-dialog .el-button) {
        border: 0;
        background: none;
        outline: none;
        opacity: 0.5;
        padding-left: calc(var(--spacer) / 2);
        padding-right: calc(var(--spacer) / 2);

        &.el-button--primary {
            opacity: 1;
        }
    }

    .hidden {
        display: none;
    }

    .filename {
        font-size: var(--el-font-size-small);
        color: var(--el-text-color-regular);

        &:hover {
            color: var(--el-text-color-primary);
        }
    }

    ul.tabs-context {
        position: fixed;
        z-index: 9999;
        border: 1px solid var(--bs-border-color);

        & li {
            height: 30px;
            padding: 16px;
            font-size: var(--el-font-size-small);
            color: var(--bs-gray-900);

            &:hover {
                color: var(--bs-secondary);
            }
        }
    }
}
</style><|MERGE_RESOLUTION|>--- conflicted
+++ resolved
@@ -1025,30 +1025,18 @@
     padding-right: 0px;
 }
 
-<<<<<<< HEAD
-    .el-tree {
-        height: calc(100% - 34px);
-        overflow: auto;
-=======
 .el-tree {
     height: calc(100% - 64px);
     overflow: hidden auto;
->>>>>>> 6a953d19
 
     .el-tree__empty-block {
         height: auto;
     }
 
-<<<<<<< HEAD
         &::-webkit-scrollbar {
             width: 2px;
             height: 4px;
         }
-=======
-    &::-webkit-scrollbar {
-        width: 2px;
-    }
->>>>>>> 6a953d19
 
     &::-webkit-scrollbar-track {
         background: var(--card-bg);
@@ -1059,21 +1047,6 @@
         border-radius: 0px;
     }
 
-<<<<<<< HEAD
-        .node {
-            --el-tree-node-content-height: 36px;
-            --el-tree-node-hover-bg-color: transparent;
-            line-height: 36px;
-            min-width: fit-content;
-            width: 100%;
-
-            .el-tree-node__content {
-                width: 100%;
-            }
-            .el-tree-node__children {
-                overflow: unset !important;
-            }
-=======
     .node {
         --el-tree-node-content-height: 36px;
         --el-tree-node-hover-bg-color: transparent;
@@ -1081,7 +1054,6 @@
 
         .el-tree-node__content {
             width: 100%;
->>>>>>> 6a953d19
         }
     }
 }
@@ -1090,16 +1062,10 @@
 <style lang="scss" scoped>
 @import "@kestra-io/ui-libs/src/scss/variables.scss";
 
-<<<<<<< HEAD
     .sidebar {
         background: var(--card-bg);
         border-right: 1px solid var(--bs-border-color);
         max-width: 33%;
-=======
-.sidebar {
-    background: var(--card-bg);
-    border-right: 1px solid var(--bs-border-color);
->>>>>>> 6a953d19
 
     .empty {
         position: relative;
