--- conflicted
+++ resolved
@@ -38,12 +38,6 @@
                         .then(() => {
                             callback();
                         })
-<<<<<<< HEAD
-=======
-                        .catch(() => {
-                            callbackIfCancel()
-                        })
->>>>>>> 56283097
                 },
                 saved: function(name, title, options) {
                     ElNotification.closeAll();
