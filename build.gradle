--- conflicted
+++ resolved
@@ -50,12 +50,9 @@
 allprojects {
     group "io.kestra"
 
-<<<<<<< HEAD
-=======
     sourceCompatibility = 11
     targetCompatibility = 11
 
->>>>>>> 6fdc048d
     repositories {
         mavenCentral()
     }
@@ -79,7 +76,7 @@
             force("org.slf4j:slf4j-api:1.7.36")
 
             // ugly bug on google cloud plugins
-<<<<<<< HEAD
+            force("com.google.protobuf:protobuf-java:3.21.10")
             force("com.google.protobuf:protobuf-java-util:3.21.10")
         }
     }
@@ -89,10 +86,6 @@
         resolutionStrategy {
             force("io.micronaut.openapi:micronaut-openapi-bom:4.7.1")
             force("io.micronaut.openapi:micronaut-openapi:4.7.1")
-=======
-            force("com.google.protobuf:protobuf-java:3.21.10")
-            force("com.google.protobuf:protobuf-java-util:3.21.10")
->>>>>>> 6fdc048d
         }
     }
 
