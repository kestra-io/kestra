--- conflicted
+++ resolved
@@ -186,7 +186,6 @@
                     () => {}
                 )
             },
-<<<<<<< HEAD
             onStarClick() {
                 if (this.starred) {
                     this.$store.dispatch("starred/remove", {
@@ -199,10 +198,7 @@
                     })
                 }
             }
-        }
-=======
-        },
->>>>>>> 9895f78a
+        },
     };
 </script>,
 <style lang="scss" scoped>
